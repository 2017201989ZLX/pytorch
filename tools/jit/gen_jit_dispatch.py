"""
To run this file by hand from the root of the PyTorch
repository, run:

python -m tools.jit.gen_jit_dispatch \
       build/aten/src/ATen/Declarations.yaml \
       $OUTPUT_DIR \
       tools/jit/templates

Where $OUTPUT_DIR is where you would like the files to be
generated.  In the full build system, OUTPUT_DIR is
torch/csrc/jit/generated/
"""

import argparse
import copy
import re
import yaml
from itertools import groupby
from ..autograd.utils import CodeTemplate, YamlLoader, write
from ..autograd.gen_autograd import load_aten_declarations
from ..autograd.gen_autograd import RETURNS_VIEWS_OF_INPUT

# JIT has a type system of
# Scalar = int | float | bool # int is the largest int (int64_t),
# float is the largest float (double) we don't have the others because they are never held in tensors
# Type = Scalar # primitive numbers
#      | Tensor # any tensor, as defined by at::Tensor
#      | Type[] # a dynamically sized list[ of a type
#      | Scalar[N] # a homogenous fixed size scalar list, single scalars can expand to this list
#      | (Type1, Type2, ...) # a heterogeneous tuple
#      | Layout | ScalarType | Device | Generator # special singleton types for built-in concepts in tensor lib

# clean up the variety of C++ types in the ATen declarations
# to be in the restricted set of types that the IR represents
# note: no default values for this map, to make it clear what types
# can be passedthrough

TYPE_MAP = {
    'std::array<bool,2>': 'bool[2]',
    'std::array<bool,3>': 'bool[3]',
    'std::array<bool,4>': 'bool[4]',
    'std::string': 'str',
    'Scalar': 'Scalar',
    'MemoryFormat': 'MemoryFormat',
    'MemoryFormat?': 'MemoryFormat?',
    'QScheme': 'QScheme',
    'Scalar?': 'Scalar?',
    'Tensor': 'Tensor',
    'Tensor?': 'Tensor?',
    'TensorList': 'Tensor[]',
    # this appears in return values instead of TensorList
    # since TensorList is a ArrayRef in arguments but a vector
    # in returns
    'std::vector<Tensor>': 'Tensor[]',
    'IntArrayRef': 'int[]',
    'Layout': 'Layout',
    'Layout?': 'Layout?',
    'Device': 'Device',
    'Device?': 'Device?',
    'ScalarType': 'ScalarType',
    'ScalarType?': 'ScalarType?',
    'int64_t': 'int',
    'int64_t?': 'int?',
    'double': 'float',
    'double?': 'float?',
    'bool': 'bool',
    'bool?': 'bool?',
    'Generator': 'Generator?',
    'Generator?': 'Generator?',
}


def optional_type_of(arg, typ):
    # optional type special handling for Tensor?[] and Tensor
    # types that is missing a optional annotation
    if arg.get('is_nullable') and '?' not in typ:
        if typ == 'TensorList' or typ == 'Tensor[]':
            typ = 'Tensor?[]'
        else:
            typ = '{}?'.format(typ)
    return typ


def annotated_type_of(arg, typ):
    anno = arg.get('annotation')
    if anno:
        typ = '{}({})'.format(typ, anno)
    return typ


def jit_type_of(arg):
    jit_type = arg.get('jit_type')
    if not jit_type:
        jit_type = TYPE_MAP[arg['simple_type']]
        if is_sized_intlist_arg(arg):
            jit_type = 'int[{}]'.format(arg['size'])
        jit_type = optional_type_of(arg, jit_type)
        jit_type = annotated_type_of(arg, jit_type)
        arg['jit_type'] = jit_type
    return jit_type


# map from aten 'simple_type' to the function that will turn a tensor into
# that type
FROM_IVALUE = {
    'Device': '{}.toDevice()',
    'Device?': '{}.toOptional<c10::Device>()',
    'IntArrayRef': '{}.toIntVector()',
    'Layout': '{}.toLayout()',
    'Layout?': '{}.toOptional<c10::Layout>()',
    'MemoryFormat': '{}.toMemoryFormat()',
    'MemoryFormat?': '{}.toOptional<c10::MemoryFormat>()',
    'QScheme': '{}.toQScheme()',
    'Scalar': '{}.toScalar()',
    'Scalar?': '{}.toOptional<Scalar>()',
    'ScalarType': '{}.toScalarType()',
    'ScalarType?': '{}.toOptional<ScalarType>()',
    'Tensor': '{}.toTensor()',
    'Tensor?': 'toOptionalTensor({})',
    'Tensor?[]': 'toListOfOptionalTensor({})',
    'TensorList': '{}.toTensorVector()',
    'bool': '{}.toBool()',
    'bool?': '{}.toOptional<bool>()',
    'double': '{}.toDouble()',
    'double?': '{}.toOptional<double>()',
    'int64_t': '{}.toInt()',
    'int64_t?': '{}.toOptional<int64_t>()',
    'std::string': '{}.toStringRef()',
    'Generator?': '{}.toOptional<at::Generator>()',
    'std::array<bool,2>': 'as_bool_array<2>({}.toBoolList())',
    'std::array<bool,3>': 'as_bool_array<3>({}.toBoolList())',
    'std::array<bool,4>': 'as_bool_array<4>({}.toBoolList())',
}


def from_ivalue(arg, value):
    typ = optional_type_of(arg, arg['simple_type'])
    return FROM_IVALUE[typ].format(value)


CALL_UNBOXED_KERNEL = CodeTemplate("""\
auto result_ = callUnboxedKernel<${return_type}${formals_types_with_leading_comma}>(unboxedKernel${args_with_leading_comma});
""")
CALL_NAMESPACE = CodeTemplate("""\
auto result_ = at::${name}(
    ${args}
);
""")
CALL_METHOD = CodeTemplate("""\
auto result_ = (${first}).${name}(
    ${args}
);
""")
CALL_NAMESPACE_WITH_TENSOR_OPTIONS = CodeTemplate("""\
const auto options = TensorOptions()
        .dtype(${dtype})
        .layout(${layout})
        .device(${device})
        .pinned_memory(${pin_memory});
#ifdef USE_STATIC_DISPATCH
    auto result_ = at::${name}(${args_with_tensor_options});
#else
    auto result_ = torch::${name}(${args_with_tensor_options});
#endif
""")
CALL_METHOD_WITH_TENSOR_OPTIONS = CodeTemplate("""\
const auto options = TensorOptions()
        .dtype(${dtype})
        .layout(${layout})
        .device(${device})
        .pinned_memory(${pin_memory});
auto result_ = (${first}).${name}(${args_with_tensor_options});
""")

CONSTRUCTOR = CodeTemplate("""\
[](OperatorKernel* unboxedKernel, const OperatorHandle&, Stack* stack) {
    using namespace at;
    ${lvalues}
    ${call}
    drop(*stack, ${num_inputs});
    pack(*stack, std::move(result_));
}
""")

CONSTRUCTOR_JITONLY = CodeTemplate("""\
[](Stack* stack) {
<<<<<<< HEAD
=======
    using namespace at;
>>>>>>> 9cac2b83
    ${lvalues}
    ${call}
    drop(*stack, ${num_inputs});
    pack(*stack, std::move(result_));
    return 0;
}
""")

OPERATOR = CodeTemplate("""\
  .op("${signature}",
    ${op})
""")

OPERATOR_JITONLY = CodeTemplate("""\
  .jitOnlyOp("${signature}",
    ${op})
""")


blacklisted_types = {
    'Storage',
    'DimnameList?',
    'ConstQuantizerPtr',
    'Dimname',
    'DimnameList',
}

default_only_types = {'Generator'}


def is_jit_arg(i, arg):
    simple_type = arg['simple_type']
    if simple_type in blacklisted_types:
        return False
    if simple_type in default_only_types and 'default' not in arg:
        return False
    if simple_type == 'Type':
        return False
    return True


def is_jit_op(decl):
    # We currently don't support functions that return nothing
    assert all(r['type'] != 'void' for r in decl['returns'])
    if len(decl['returns']) == 0:
        return False

    arguments = decl['arguments']

    # there must be a single out variant
    if is_out_variant(decl) and sum([not not arg.get('output') for arg in arguments]) > 1:
        return False

    return (('namespace' in decl['method_of'] or 'Tensor' in decl['method_of']) and
            all(is_jit_arg(i, arg) for i, arg in enumerate(decl['arguments'])) and
            all(is_jit_arg(i, arg) for i, arg in enumerate(decl['returns'])))


def is_tensor_arg(arg):
    return arg['simple_type'] in {'Tensor', 'TensorList'}


def is_sized_intlist_arg(arg):
    """Returns True for arguments declared as IntArrayRef[k], but False for IntArrayRef."""
    return (arg['simple_type'] == 'IntArrayRef') and ('size' in arg)


def base_name(decl):
    name = decl['name']
    return name[:-1] if decl.get('inplace', False) else name[:-4] if name.endswith('_out') else name


def is_view(decl):
    return base_name(decl) in RETURNS_VIEWS_OF_INPUT


def is_out_variant(decl):
    return decl['name'].endswith('_out')


# Copied from ..autograd.gen_python_functions.SKIP_PYTHON_BINDINGS
BACKWARD_OP_PATTERNS = [
    '.*_backward',
    '.*_backward_(out|input|weight|bias)',
]

def is_backward_op(decl):
    for pattern in BACKWARD_OP_PATTERNS:
        if re.match('^' + pattern + '$', decl['name']):
            return True
    return False


# for each argument in decl, the location it should appear in the
# jit schema declaration. e.g.
# arguments = [x, y, z] # the order in aten
# jit_argument_order = [2, 0, 1]
# aten::my_arg(Tensor y, Tensor z, Tensor x) # the order in schema
# used to move 'out' arguments to the end of the list
def argument_order(decl):
    return decl.get('jit_argument_order') or list(range(len(decl['arguments'])))


def load_op_list(path):
    with open(path, 'r') as f:
        op_list = yaml.load(f, Loader=YamlLoader)
    return op_list


def gen_jit_dispatch(
    declarations,
    out,
    template_path,
    disable_autograd=False,
    selected_op_list_path=None,
    selected_op_list=None,
    force_schema_registration=False,
):
    REGISTER_ATEN_OPS_CPP = CodeTemplate.from_file(template_path + '/register_aten_ops.cpp')

    ops = []

    def get_invocation(decl, args, num_inputs):

        # because the arg list can get lengthy we put them on a separate line
        def pack_arguments(args):
            return ',\n'.join(args)
        is_namespace_function = 'namespace' in decl['method_of']
        tensor_options_arg_index = decl.get('tensor_options_arg_index', None)
        if tensor_options_arg_index is not None:
            dtype = args[tensor_options_arg_index]
            layout = args[tensor_options_arg_index + 1]
            device = args[tensor_options_arg_index + 2]
            pin_memory = args[tensor_options_arg_index + 3]
            args_with_tensor_options = args[:tensor_options_arg_index] + \
                ['options'] + args[(tensor_options_arg_index + 4):]
            if is_namespace_function:
                return CALL_NAMESPACE_WITH_TENSOR_OPTIONS.substitute(
                    name=decl['name'], dtype=dtype, layout=layout,
                    device=device, pin_memory=pin_memory,
                    args_with_tensor_options=pack_arguments(args_with_tensor_options))
            else:
                return CALL_METHOD_WITH_TENSOR_OPTIONS.substitute(
                    name=decl['name'], dtype=dtype, layout=layout,
                    device=device, pin_memory=pin_memory,
                    args_with_tensor_options=pack_arguments(args_with_tensor_options[1:]),
                    first=args_with_tensor_options[0], num_inputs=num_inputs)
        # The use_c10_dispatcher setting in native_functions.yaml now has a new option
        # 'with_codegenerated_unboxing_wrapper' which means we take the codegened unboxing wrapper from
        # register_aten_ops.cpp and stuff it into c10. This new argument is the default, 'unboxed_only' is not the
        # default anymore. For the (very few) ops that don't support boxed dispatch yet (i.e. ops taking TensorOptions
        # arguments), we set them to 'unboxed_only' and they follow the old behavior of having register_aten_ops.cpp
        # register the jit op.
<<<<<<< HEAD
        elif decl['use_c10_dispatcher'] == 'with_codegenerated_unboxing_wrapper':
=======
        elif decl['use_c10_dispatcher'] == 'with_codegenerated_unboxing_wrapper' and not needs_hacked_twin(decl):
>>>>>>> 9cac2b83
            if len(decl['returns']) == 0:
                return_type = "void"
            elif len(decl['returns']) == 1:
                return_type = decl['returns'][0]['type']
            else:
                return_type = "std::tuple<{}>".format(", ".join([r['type'] for r in decl['returns']]))
            for a in decl['arguments']:
                if 'type' not in a:
                    raise Exception(decl)
            argument_types_with_leading_comma = ", ".join([a['type'] for a in decl['arguments']])
            if argument_types_with_leading_comma != "":
                argument_types_with_leading_comma = ", " + argument_types_with_leading_comma
            args_with_leading_comma = pack_arguments(args)
            if args_with_leading_comma != "":
                args_with_leading_comma = ", " + args_with_leading_comma
            return CALL_UNBOXED_KERNEL.substitute(name=decl['name'],
                                                  args_with_leading_comma=args_with_leading_comma,
                                                  num_inputs=num_inputs,
                                                  return_type=return_type,
                                                  formals_types_with_leading_comma=argument_types_with_leading_comma)
        else:
<<<<<<< HEAD
            assert decl['use_c10_dispatcher'] in ['unboxed_only', 'full']
=======
            assert decl['use_c10_dispatcher'] in ['unboxed_only', 'full'] or needs_hacked_twin(decl)
>>>>>>> 9cac2b83
            if is_namespace_function:
                return CALL_NAMESPACE.substitute(name=decl['name'],
                                                 args=pack_arguments(args),
                                                 num_inputs=num_inputs)
            else:
                return CALL_METHOD.substitute(
                    name=decl['name'], first=args[0],
                    args=pack_arguments(args[1:]), num_inputs=num_inputs)

    def requires_lvalue(arg):
        jit_type = jit_type_of(arg)
        return jit_type.startswith('Tensor') and '!' in jit_type

    def emit_decl_variant(decl):
        if ('emit_dummy_placeholder' in decl):
<<<<<<< HEAD
            if decl['use_c10_dispatcher'] == 'unboxed_only':
=======
            if decl['use_c10_dispatcher'] == 'unboxed_only' or needs_hacked_twin(decl):
>>>>>>> 9cac2b83
                return "DUMMY_OPERATION_JITONLY"
            else:
                return "DUMMY_OPERATION"
        kw_assignments = []

        # mutable arguments in aten are passed as non const references
        # these must be lvalues, so we have to put them in variables
        # before calling the function
        lvalues = []

        arguments = []
        num_inputs = len(decl['arguments'])
        op_capture = ''
        order = argument_order(decl)
        for i, arg in enumerate(decl['arguments']):
            value = from_ivalue(arg, '(std::move(peek(*stack, {}, {})))'.format(order[i], num_inputs))
            if requires_lvalue(arg):
                lvalues.append('auto {} = {};\n'.format(arg['name'], value))
                value = arg['name']
            arguments.append(value)

        call = get_invocation(decl, arguments, num_inputs)

        returns = decl['returns']

<<<<<<< HEAD
        if decl['use_c10_dispatcher'] == 'unboxed_only':
=======
        if decl['use_c10_dispatcher'] == 'unboxed_only' or needs_hacked_twin(decl):
>>>>>>> 9cac2b83
            # Ops taking TensorOptions aren't supported in this mechanism yet because boxed dispatch doesn't
            # work for them. They use the old mechanism of registering a jitonly op for now.
            # TODO We should get rid of this once TensorOptions are supported.
            constructor = CONSTRUCTOR_JITONLY.substitute(name=decl['name'],
                                                         call=call,
                                                         kw_assignments=kw_assignments,
                                                         num_inputs=num_inputs,
                                                         op_capture=op_capture,
                                                         lvalues=lvalues)
        elif decl['use_c10_dispatcher'] == 'with_codegenerated_unboxing_wrapper':
            constructor = CONSTRUCTOR.substitute(name=decl['name'],
                                                 call=call,
                                                 kw_assignments=kw_assignments,
                                                 num_inputs=num_inputs,
                                                 op_capture=op_capture,
                                                 lvalues=lvalues)
        else:
            assert decl['use_c10_dispatcher'] == 'full'

        return constructor

    def filter_decls(jit_decls, disable_autograd, selected_op_list, force_schema_registration):
        result = []
        for decl in jit_decls:
            if disable_autograd and is_backward_op(decl):
                continue
            op_name = signature_without_args(decl)
            if selected_op_list and op_name not in selected_op_list:
                if force_schema_registration:
                    decl['emit_dummy_placeholder'] = True
                else:
                    continue
            result.append(decl)
        return result

    # This function declares an order on declarations. This is necessary because
    # there is some ambiguity in the choice of overload: if an argument is overloaded
    # to accept both Scalar and Tensor, the schema with the Tensor should come first
    # TODO: this can (probably) be removed when we remove the implicit conversion
    # from Tensor -> Number.
    def sort_decls(jit_decls):
        def declkey(decl):
            # key = sum_{i < len(args)} {1 if arg is tensor else 2} * (3 ** i)
            # This is a ternary encoding where
            # 0: No argument at this position
            # 1: Tensor argument at this position
            # 2: Some other argument at this position.
            args = decl['arguments']
            result = 0
            for i in range(len(args)):
                result += (3 ** i) * (1 if args[i]['simple_type'] == 'Tensor' else 2)
            return result

        # NB: itertools.groupby requires the list be sorted.
        sorted_decls = sorted(jit_decls, key=lambda decl: decl['name'])
        grouped_decls = [list(g) for _, g in
                         groupby(sorted_decls, key=lambda decl: decl['name'])]
        return [sorted(g, key=declkey) for g in grouped_decls]

<<<<<<< HEAD
    # We need to add methods implemented manually in TensorImpl
    # TODO: This seems to claim sizes() returns an int64_t.  Really?
    tensor_impl_methods = [{
        'name': name,
        'api_name': name,
        'schema_string': schema_string,
        'overload_name': '',
        'method_of': ['Tensor'],
        'arguments': [{'name': 'self', 'simple_type': 'Tensor'}],
        'returns': [{'name': 'result', 'type': 'int64_t', 'dynamic_type': 'int64_t', 'simple_type': 'int64_t'}],
        'use_c10_dispatcher': 'unboxed_only',
    } for name, schema_string in [
        ('sizes', 'aten::sizes(Tensor self) -> int'),
        ('strides', 'aten::strides(Tensor self) -> int'),
        ('dim', 'aten::dim(Tensor self) -> int'),
        ('numel', 'aten::numel(Tensor self) -> int'),
        ('element_size', 'aten::element_size(Tensor self) -> int'),
    ]]

    aten_decls = load_aten_declarations(declarations) + tensor_impl_methods
=======
    aten_decls = load_aten_declarations(declarations)
>>>>>>> 9cac2b83
    jit_decls = [d for d in aten_decls if is_jit_op(d)]

    # add arguments dtype and device for functions like zeros
    def expand_options(decl, i, arg):
        if arg['simple_type'] != 'TensorOptions':
            return [arg]
        assert decl.get('tensor_options_arg_index') != i
        decl['tensor_options_arg_index'] = i
        tensor_options_expansion = [
            # XXX - until we actually have first-class interpreter types for these
            # concepts, the default values to be encoded in Tensors
            # If you change this, you also need to update [TensorOptions in script]
            # in the tracer code.
            # dtype is specified as an int64_t of at::ScalarType
            {'name': 'dtype', 'simple_type': 'ScalarType'},
            # layout is specified as an int64_t of at::Layout
            {'name': 'layout', 'simple_type': 'Layout'},
            # device is specified as an IntArrayRef of { at::Device::Type, device_id }
            {'name': 'device', 'simple_type': 'Device'},
            # pin_memory is specified as a boolean
            {'name': 'pin_memory', 'simple_type': 'bool', 'default': False},
        ]
        # TODO: Don't repack this into TensorOptions. Needs various changes in downstream code.
        if 'default' in arg:
            for el in tensor_options_expansion:
                el['simple_type'] += '?'
                el['default'] = 'None'
        if 'default' in arg and arg['default'] == 'at::kLong':
            tensor_options_expansion[0]['default'] = 'long'
        if 'kwarg_only' in arg and arg['kwarg_only']:
            for el in tensor_options_expansion:
                el['kwarg_only'] = True
        return tensor_options_expansion

    additional_jit_decls = []

    for decl in jit_decls:
        decl['arguments'] = [a for i, arg in enumerate(decl['arguments']) for a in expand_options(decl, i, arg)]
        if is_out_variant(decl):
            reorder_out_args(decl)
        if needs_hacked_twin(decl):
            additional_jit_decls.append(hacked_twin(decl))

    jit_decls.extend(additional_jit_decls)
    if not selected_op_list:
        selected_op_list = []
    selected_op_list += load_op_list(selected_op_list_path) if selected_op_list_path else []
    jit_decls = filter_decls(jit_decls, disable_autograd, selected_op_list, force_schema_registration)

    # generation is deterministic
    jit_decl_groups = sort_decls(jit_decls)

    # NOTE: see Note [Sharded File] at the top of the register_aten_ops.cpp
    # template regarding sharding of the generated files.
    #
    # If you edit the number of shards here, you will also have to
    # modify generate_code.py, torch/CMakeLists.txt, and the TARGETS
    # files.
    num_shards = 3
    shards = [[] for _ in range(num_shards)]

    # ops are assigned arbitrarily but stably to a file based on hash
    for group in jit_decl_groups:
        x = sum(ord(c) for c in group[0]['name']) % num_shards
        for decl in group:
<<<<<<< HEAD
            if decl['use_c10_dispatcher'] == 'unboxed_only':
=======
            if decl['use_c10_dispatcher'] == 'unboxed_only' or needs_hacked_twin(decl):
>>>>>>> 9cac2b83
                shards[x].append(OPERATOR_JITONLY.substitute(signature=decl['schema_string'],
                                                             op=emit_decl_variant(decl)))
            elif decl['use_c10_dispatcher'] == 'with_codegenerated_unboxing_wrapper':
                shards[x].append(OPERATOR.substitute(signature=decl['schema_string'],
                                                     op=emit_decl_variant(decl)))
            else:
                assert decl['use_c10_dispatcher'] == 'full'

    for i, shard in enumerate(shards):
        env = {
            'constructors': shard,
        }
        write(out, 'register_aten_ops_%d.cpp' % i, REGISTER_ATEN_OPS_CPP, env)


default_map = {'{}': 'None', 'nullptr': 'None', 'c10::nullopt': 'None'}


def reorder_out_args(decl):
    first_arg = decl['arguments'][0]
    assert(first_arg['output'])
    # the output variant must go at the end
    # note: this is an annoying side effect of using a single '*'
    # to denote kwarg_only
    nargs = len(decl['arguments'])
    decl['jit_argument_order'] = [nargs - 1] + list(range(nargs - 1))


def is_kwarg_only(a):
    return a.get('kwarg_only') or a.get('output')


#
# create a clone of these declarations
# with nullability scrubbed from TensorList arg types
# TOOD find out why this exists and how to do it without the hack
#

NEEDS_HACKED_TWIN_NAMES = [
    "aten::_index_put_impl_",
    "aten::index.Tensor",
    "aten::index_put",
    "aten::index_put_",
]

def needs_hacked_twin(decl):
    schema_string = decl['schema_string']
    result = any([schema_string.startswith(name) for name in NEEDS_HACKED_TWIN_NAMES])
    if result:
        assert decl['use_c10_dispatcher'] == 'unboxed_only'
    return result


def hacked_twin(decl):
    decl_copy = copy.deepcopy(decl)
    old_overload_name = decl['overload_name']
    schema_string = decl['schema_string']
    name = decl['name']
    schema_string = schema_string.replace('Tensor?[]', 'Tensor[]')
    if old_overload_name:
        new_overload_name = old_overload_name + "_hacked_twin"
        decl_copy['overload_name'] = new_overload_name
        decl_copy['schema_string'] = schema_string.replace(name + "." + old_overload_name,
                                                           name + "." + new_overload_name)
    else:
        new_overload_name = "hacked_twin"
        decl_copy['overload_name'] = new_overload_name
        decl_copy['schema_string'] = schema_string.replace(name, name + "." + new_overload_name)
    for arg in decl_copy['arguments']:
        if arg['simple_type'] == 'TensorList' and arg.get('is_nullable'):
            arg['is_nullable'] = False
    return decl_copy


def signature_without_args(decl):
    name = decl['name'] if not is_out_variant(decl) else decl['name'][:-4]
    overload_name = '.' + decl['overload_name'] if not decl['overload_name'] == '' else ''
    return 'aten::{}{}'.format(name, overload_name)


def main():
    parser = argparse.ArgumentParser(
        description='Generate JIT op dispatch')
    parser.add_argument('declarations', metavar='DECL',
                        help='path to Declarations.yaml')
    parser.add_argument('out', metavar='OUT',
                        help='path to output directory')
    parser.add_argument('template_path', metavar='TEMPLATE_PATH',
                        help='path to templates directory')
    args = parser.parse_args()
    gen_jit_dispatch(args.declarations, args.out, args.template_path)


if __name__ == '__main__':
    main()<|MERGE_RESOLUTION|>--- conflicted
+++ resolved
@@ -185,10 +185,7 @@
 
 CONSTRUCTOR_JITONLY = CodeTemplate("""\
 [](Stack* stack) {
-<<<<<<< HEAD
-=======
     using namespace at;
->>>>>>> 9cac2b83
     ${lvalues}
     ${call}
     drop(*stack, ${num_inputs});
@@ -342,11 +339,7 @@
         # default anymore. For the (very few) ops that don't support boxed dispatch yet (i.e. ops taking TensorOptions
         # arguments), we set them to 'unboxed_only' and they follow the old behavior of having register_aten_ops.cpp
         # register the jit op.
-<<<<<<< HEAD
-        elif decl['use_c10_dispatcher'] == 'with_codegenerated_unboxing_wrapper':
-=======
         elif decl['use_c10_dispatcher'] == 'with_codegenerated_unboxing_wrapper' and not needs_hacked_twin(decl):
->>>>>>> 9cac2b83
             if len(decl['returns']) == 0:
                 return_type = "void"
             elif len(decl['returns']) == 1:
@@ -368,11 +361,7 @@
                                                   return_type=return_type,
                                                   formals_types_with_leading_comma=argument_types_with_leading_comma)
         else:
-<<<<<<< HEAD
-            assert decl['use_c10_dispatcher'] in ['unboxed_only', 'full']
-=======
             assert decl['use_c10_dispatcher'] in ['unboxed_only', 'full'] or needs_hacked_twin(decl)
->>>>>>> 9cac2b83
             if is_namespace_function:
                 return CALL_NAMESPACE.substitute(name=decl['name'],
                                                  args=pack_arguments(args),
@@ -388,11 +377,7 @@
 
     def emit_decl_variant(decl):
         if ('emit_dummy_placeholder' in decl):
-<<<<<<< HEAD
-            if decl['use_c10_dispatcher'] == 'unboxed_only':
-=======
             if decl['use_c10_dispatcher'] == 'unboxed_only' or needs_hacked_twin(decl):
->>>>>>> 9cac2b83
                 return "DUMMY_OPERATION_JITONLY"
             else:
                 return "DUMMY_OPERATION"
@@ -418,11 +403,7 @@
 
         returns = decl['returns']
 
-<<<<<<< HEAD
-        if decl['use_c10_dispatcher'] == 'unboxed_only':
-=======
         if decl['use_c10_dispatcher'] == 'unboxed_only' or needs_hacked_twin(decl):
->>>>>>> 9cac2b83
             # Ops taking TensorOptions aren't supported in this mechanism yet because boxed dispatch doesn't
             # work for them. They use the old mechanism of registering a jitonly op for now.
             # TODO We should get rid of this once TensorOptions are supported.
@@ -482,30 +463,7 @@
                          groupby(sorted_decls, key=lambda decl: decl['name'])]
         return [sorted(g, key=declkey) for g in grouped_decls]
 
-<<<<<<< HEAD
-    # We need to add methods implemented manually in TensorImpl
-    # TODO: This seems to claim sizes() returns an int64_t.  Really?
-    tensor_impl_methods = [{
-        'name': name,
-        'api_name': name,
-        'schema_string': schema_string,
-        'overload_name': '',
-        'method_of': ['Tensor'],
-        'arguments': [{'name': 'self', 'simple_type': 'Tensor'}],
-        'returns': [{'name': 'result', 'type': 'int64_t', 'dynamic_type': 'int64_t', 'simple_type': 'int64_t'}],
-        'use_c10_dispatcher': 'unboxed_only',
-    } for name, schema_string in [
-        ('sizes', 'aten::sizes(Tensor self) -> int'),
-        ('strides', 'aten::strides(Tensor self) -> int'),
-        ('dim', 'aten::dim(Tensor self) -> int'),
-        ('numel', 'aten::numel(Tensor self) -> int'),
-        ('element_size', 'aten::element_size(Tensor self) -> int'),
-    ]]
-
-    aten_decls = load_aten_declarations(declarations) + tensor_impl_methods
-=======
     aten_decls = load_aten_declarations(declarations)
->>>>>>> 9cac2b83
     jit_decls = [d for d in aten_decls if is_jit_op(d)]
 
     # add arguments dtype and device for functions like zeros
@@ -571,11 +529,7 @@
     for group in jit_decl_groups:
         x = sum(ord(c) for c in group[0]['name']) % num_shards
         for decl in group:
-<<<<<<< HEAD
-            if decl['use_c10_dispatcher'] == 'unboxed_only':
-=======
             if decl['use_c10_dispatcher'] == 'unboxed_only' or needs_hacked_twin(decl):
->>>>>>> 9cac2b83
                 shards[x].append(OPERATOR_JITONLY.substitute(signature=decl['schema_string'],
                                                              op=emit_decl_variant(decl)))
             elif decl['use_c10_dispatcher'] == 'with_codegenerated_unboxing_wrapper':
