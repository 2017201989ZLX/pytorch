# See README.md in this directory for more guidance


# Temporary type cast operators. These are needed to trace type-casts now since
# Type's are not supported in the IR. Instead, we call down to these
# specialized operators for each datatype.
# TODO: remove when we have Type support in the IR
- func: _cast_Byte(Tensor self, bool non_blocking=False) -> Tensor
  variants: function

- func: _cast_Char(Tensor self, bool non_blocking=False) -> Tensor
  variants: function

- func: _cast_Double(Tensor self, bool non_blocking=False) -> Tensor
  variants: function

- func: _cast_Float(Tensor self, bool non_blocking=False) -> Tensor
  variants: function

- func: _cast_Int(Tensor self, bool non_blocking=False) -> Tensor
  variants: function

- func: _cast_Long(Tensor self, bool non_blocking=False) -> Tensor
  variants: function

- func: _cast_Short(Tensor self, bool non_blocking=False) -> Tensor
  variants: function

- func: _cast_Half(Tensor self, bool non_blocking=False) -> Tensor
  variants: function

- func: backward(Tensor self, Tensor? gradient=None, bool keep_graph=False, bool create_graph=False) -> void
  variants: method

- func: set_data(Tensor(a!) self, Tensor new_data) -> void
  variants: method

- func: set_names_(Tensor(a!) self, Dimname[]? names) -> Tensor(a!)
  variants: method
  named_guard: False

<<<<<<< HEAD
- func: align_to(Tensor self, DimnameList names) -> Tensor
=======
- func: set_names(Tensor(a!) self, Dimname[]? names) -> Tensor(a!)
  variants: method
>>>>>>> e25048bd
  named_guard: False

- func: _cudnn_ctc_loss(Tensor log_probs, Tensor targets, int[] input_lengths, int[] target_lengths, int blank, bool deterministic, bool zero_infinity) -> (Tensor, Tensor)
  dispatch:
    CUDA: _cudnn_ctc_loss

- func: _cudnn_rnn_flatten_weight(Tensor[] weight_arr, int weight_stride0, int input_size, int mode, int hidden_size, int num_layers, bool batch_first, bool bidirectional) -> Tensor
  dispatch:
    CUDA: _cudnn_rnn_flatten_weight

- func: _cudnn_rnn(Tensor input, Tensor[] weight, int weight_stride0, Tensor? weight_buf, Tensor hx, Tensor? cx, int mode, int hidden_size, int num_layers, bool batch_first, float dropout, bool train, bool bidirectional, int[] batch_sizes, Tensor? dropout_state) -> (Tensor, Tensor, Tensor, Tensor, Tensor)
  dispatch:
    CUDA: _cudnn_rnn

- func: _cudnn_rnn_backward(Tensor input, Tensor[] weight, int weight_stride0, Tensor weight_buf, Tensor hx, Tensor? cx, Tensor output, Tensor? grad_output, Tensor? grad_hy, Tensor? grad_cy, int mode, int hidden_size, int num_layers, bool batch_first, float dropout, bool train, bool bidirectional, int[] batch_sizes, Tensor? dropout_state, Tensor reserve, bool[4] output_mask) -> (Tensor, Tensor, Tensor, Tensor[])
  dispatch:
    CUDA: _cudnn_rnn_backward

- func: _cudnn_init_dropout_state(float dropout, bool train, int dropout_seed, *, ScalarType dtype, Layout layout, Device device, bool pin_memory=False) -> Tensor
  dispatch:
    CUDA: _cudnn_init_dropout_state

- func: _debug_has_internal_overlap(Tensor self) -> int
  variants: function

- func: _fused_dropout(Tensor self, float p, Generator? generator=None) -> (Tensor, Tensor)
  variants: function
  dispatch:
     CUDA: fused_dropout_cuda

- func: _masked_scale(Tensor self, Tensor mask, float scale) -> Tensor
  variants: function
  dispatch:
     CUDA: masked_scale_cuda

- func: _sobol_engine_draw(Tensor quasi, int n, Tensor sobolstate, int dimension, int num_generated, ScalarType? dtype) -> (Tensor, Tensor)

- func: _sobol_engine_ff_(Tensor(a!) self, int n, Tensor sobolstate, int dimension, int num_generated) -> Tensor(a!)

- func: _sobol_engine_scramble_(Tensor(a!) self, Tensor ltm, int dimension) -> Tensor(a!)

- func: _sobol_engine_initialize_state_(Tensor(a!) self, int dimension) -> Tensor(a!)

- func: _reshape_from_tensor(Tensor self, Tensor shape) -> Tensor

- func: _shape_as_tensor(Tensor self) -> Tensor

- func: dropout(Tensor input, float p, bool train) -> Tensor

- func: dropout_(Tensor(a!) self, float p, bool train) -> Tensor(a!)

- func: feature_dropout(Tensor input, float p, bool train) -> Tensor

- func: feature_dropout_(Tensor(a!) self, float p, bool train) -> Tensor(a!)

- func: alpha_dropout(Tensor input, float p, bool train) -> Tensor

- func: alpha_dropout_(Tensor(a!) self, float p, bool train) -> Tensor(a!)

- func: feature_alpha_dropout(Tensor input, float p, bool train) -> Tensor

- func: feature_alpha_dropout_(Tensor(a!) self, float p, bool train) -> Tensor(a!)

- func: abs(Tensor self) -> Tensor
  variants: function, method
  named_guard: False

- func: abs_(Tensor(a!) self) -> Tensor(a!)
  variants: function, method
  named_guard: False
  dispatch:
    CPU: _abs__cpu
    CUDA: _abs__cuda

- func: abs(Tensor self, *, Tensor(a!) out) -> Tensor(a!)
  named_guard: False
  dispatch:
    CPU: _abs_out_cpu
    CUDA: _abs_out_cuda

- func: acos(Tensor self) -> Tensor
  named_guard: False
  variants: function, method

- func: acos_(Tensor(a!) self) -> Tensor(a!)
  named_guard: False
  variants: function, method
  dispatch:
    CPU: _acos__cpu
    CUDA: _acos__cuda

- func: acos(Tensor self, *, Tensor(a!) out) -> Tensor(a!)
  named_guard: False
  dispatch:
    CPU: _acos_out_cpu
    CUDA: _acos_out_cuda

- func: avg_pool1d(Tensor self, int[1] kernel_size, int[1] stride=[], int[1] padding=0, bool ceil_mode=False, bool count_include_pad=True) -> Tensor

- func: adaptive_avg_pool1d(Tensor self, int[1] output_size) -> Tensor

# Return: (Tensor output, Tensor indices)
- func: adaptive_max_pool1d(Tensor self, int[1] output_size) -> (Tensor, Tensor)

- func: add(Tensor self, Tensor other, *, Scalar alpha=1) -> Tensor
  variants: function, method
  dispatch:
    CPU: add
    CUDA: add
    SparseCPU: add
    SparseCUDA: add
    MkldnnCPU: mkldnn_add
  named_guard: False

- func: add_(Tensor(a!) self, Tensor other, *, Scalar alpha=1) -> Tensor(a!)
  variants: method
  dispatch:
    CPU: add_
    CUDA: add_
    SparseCPU: add_
    SparseCUDA: add_
    MkldnnCPU: mkldnn_add_
  named_guard: False

- func: add(Tensor self, Tensor other, *, Scalar alpha=1, Tensor(a!) out) -> Tensor(a!)
  dispatch:
    CPU: add_out
    CUDA: add_out
    SparseCPU: add_out
    SparseCUDA: add_out
    MkldnnCPU: mkldnn_add_out
  named_guard: False

# For C++ only, until we have conversion from C++ numbers to Tensor
- func: add(Tensor self, Scalar other, Scalar alpha=1) -> Tensor
  variants: function, method
  named_guard: False

- func: add_(Tensor(a!) self, Scalar other, Scalar alpha=1) -> Tensor(a!)
  variants: method
  named_guard: False

- func: addmv(Tensor self, Tensor mat, Tensor vec, *, Scalar beta=1, Scalar alpha=1) -> Tensor
  variants: function, method
  dispatch:
    CPU: legacy::cpu::_th_addmv
    CUDA: legacy::cuda::_th_addmv

- func: addmv_(Tensor(a!) self, Tensor mat, Tensor vec, *, Scalar beta=1, Scalar alpha=1) -> Tensor(a!)
  variants: function, method
  dispatch:
    CPU: legacy::cpu::_th_addmv_
    CUDA: legacy::cuda::_th_addmv_

- func: addmv(Tensor self, Tensor mat, Tensor vec, *, Scalar beta=1, Scalar alpha=1, Tensor(a!) out) -> Tensor(a!)
  dispatch:
    CPU: legacy::cpu::_th_addmv_out
    CUDA: legacy::cuda::_th_addmv_out

- func: addr(Tensor self, Tensor vec1, Tensor vec2, *, Scalar beta=1, Scalar alpha=1) -> Tensor
  variants: function, method

- func: addr_(Tensor(a!) self, Tensor vec1, Tensor vec2, *, Scalar beta=1, Scalar alpha=1) -> Tensor(a!)
  variants: method

- func: addr(Tensor self, Tensor vec1, Tensor vec2, *, Scalar beta=1, Scalar alpha=1, Tensor(a!) out) -> Tensor(a!)

- func: affine_grid_generator(Tensor theta, int[] size) -> Tensor
  variants: function

- func: affine_grid_generator_backward(Tensor grad, int[] size) -> Tensor
  variants: function

- func: all(Tensor self, int dim, bool keepdim=False) -> Tensor
  variants: function, method

- func: all(Tensor self, int dim, bool keepdim=False, *, Tensor(a!) out) -> Tensor(a!)

- func: allclose(Tensor self, Tensor other, float rtol=1e-05, float atol=1e-08, bool equal_nan=False) -> bool
  variants: function, method

- func: any(Tensor self, int dim, bool keepdim=False) -> Tensor
  variants: function, method

- func: any(Tensor self, int dim, bool keepdim=False, *, Tensor(a!) out) -> Tensor(a!)

- func: arange(Scalar end, *, ScalarType? dtype=None, Layout? layout=None, Device? device=None, bool? pin_memory=None) -> Tensor

- func: arange(Scalar start, Scalar end, *, ScalarType? dtype=None, Layout? layout=None, Device? device=None, bool? pin_memory=None) -> Tensor

- func: arange(Scalar start, Scalar end, Scalar step, *, ScalarType? dtype=None, Layout? layout=None, Device? device=None, bool? pin_memory=None) -> Tensor

- func: arange(Scalar end, *, Tensor(a!) out) -> Tensor(a!)

- func: arange(Scalar start, Scalar end, Scalar step=1, *, Tensor(a!) out) -> Tensor(a!)
  dispatch:
    CPU: arange_cpu_out
    CUDA: arange_cuda_out

# This function is a temporary hack to allow tracing of arange like constructs with dynamic
# bounds on arange.  Normal arange is not traceable because it does not take any tensor inputs;
# if the range you need is based on another tensor, calling this function directly will
# preserve tracing.  Get rid of this when arange can directly take tensors for bounds
# (so that it can be traced directly).
- func: _dim_arange(Tensor like, int dim) -> Tensor

- func: argmax(Tensor self, int? dim=None, bool keepdim=False) -> Tensor
  variants: function, method

- func: argmin(Tensor self, int? dim=None, bool keepdim=False) -> Tensor
  variants: function, method

- func: as_strided(Tensor(a) self, int[] size, int[] stride, int? storage_offset=None) -> Tensor(a)
  variants: function, method
  dispatch:
    CPU: as_strided_tensorimpl
    CUDA: as_strided_tensorimpl
    QuantizedCPU: as_strided_qtensorimpl
  device_guard: False
  named_guard: False

- func: as_strided_(Tensor(a!) self, int[] size, int[] stride, int? storage_offset=None) -> Tensor(a!)
  variants: function, method
  device_guard: False

- func: asin(Tensor self) -> Tensor
  named_guard: False
  variants: function, method

- func: asin_(Tensor(a!) self) -> Tensor(a!)
  named_guard: False
  variants: function, method
  dispatch:
    CPU: _asin__cpu
    CUDA: _asin__cuda

- func: asin(Tensor self, *, Tensor(a!) out) -> Tensor(a!)
  named_guard: False
  dispatch:
    CPU: _asin_out_cpu
    CUDA: _asin_out_cuda

- func: atan(Tensor self) -> Tensor
  named_guard: False
  variants: function, method

- func: atan_(Tensor(a!) self) -> Tensor(a!)
  named_guard: False
  variants: function, method
  dispatch:
    CPU: _atan__cpu
    CUDA: _atan__cuda

- func: atan(Tensor self, *, Tensor(a!) out) -> Tensor(a!)
  named_guard: False
  dispatch:
    CPU: _atan_out_cpu
    CUDA: _atan_out_cuda

- func: baddbmm(Tensor self, Tensor batch1, Tensor batch2, *, Scalar beta=1, Scalar alpha=1) -> Tensor
  variants: function, method
  dispatch:
    CPU: baddbmm_cpu
    CUDA: baddbmm_cuda

- func: baddbmm_(Tensor(a!) self, Tensor batch1, Tensor batch2, *, Scalar beta=1, Scalar alpha=1) -> Tensor(a!)
  variants: method
  dispatch:
    CPU: baddbmm__cpu
    CUDA: baddbmm__cuda

- func: _baddbmm_mkl_(Tensor(a!) self, Tensor batch1, Tensor batch2, *, Scalar beta=1, Scalar alpha=1) -> Tensor(a!)
  variants: function

- func: baddbmm(Tensor self, Tensor batch1, Tensor batch2, *, Scalar beta=1, Scalar alpha=1, Tensor(a!) out) -> Tensor(a!)
  variants: function
  dispatch:
    CPU: baddbmm_out_cpu
    CUDA: baddbmm_out_cuda

- func: bartlett_window(int window_length, *, ScalarType? dtype=None, Layout? layout=None, Device? device=None, bool? pin_memory=None) -> Tensor

- func: bartlett_window(int window_length, bool periodic, *, ScalarType? dtype=None, Layout? layout=None, Device? device=None, bool? pin_memory=None) -> Tensor

- func: batch_norm(Tensor input, Tensor? weight, Tensor? bias, Tensor? running_mean, Tensor? running_var, bool training, float momentum, float eps, bool cudnn_enabled) -> Tensor

- func: _batch_norm_impl_index(Tensor input, Tensor? weight, Tensor? bias, Tensor? running_mean, Tensor? running_var, bool training, float momentum, float eps, bool cudnn_enabled) -> (Tensor, Tensor, Tensor, int)

- func: _batch_norm_impl_index_backward(int impl_index, Tensor input, Tensor grad_output, Tensor? weight, Tensor? running_mean, Tensor? running_var, Tensor? save_mean, Tensor? save_var_transform, bool train, float eps, bool[3] output_mask) -> (Tensor, Tensor, Tensor)

# Sample bernoulli with values in `self` as probability.
- func: bernoulli(Tensor self, *, Generator? generator=None) -> Tensor
  variants: function, method

- func: bernoulli(Tensor self, *, Generator? generator=None, Tensor(a!) out) -> Tensor(a!)
  variants: function

- func: bernoulli_(Tensor(a!) self, Tensor p, *, Generator? generator=None) -> Tensor(a!)
  variants: method
  dispatch:
    CPU: bernoulli_tensor_cpu_
    CUDA: bernoulli_tensor_cuda_

- func: bernoulli_(Tensor(a!) self, float p=0.5, *, Generator? generator=None) -> Tensor(a!)
  variants: method
  dispatch:
    CPU: bernoulli_scalar_cpu_
    CUDA: bernoulli_scalar_cuda_

# This out-of-place version isn't used explicitly, but needed by jit.
# There is no default valid on `p` here because it would introduce ambiguity
# with `bernoulli(Tensor self, *, Generator? generator=None)` declaration.
- func: bernoulli(Tensor self, float p, *, Generator? generator=None) -> Tensor
  variants: function, method

- func: bilinear(Tensor input1, Tensor input2, Tensor weight, Tensor? bias) -> Tensor

- func: binary_cross_entropy_with_logits(Tensor self, Tensor target, Tensor? weight=None, Tensor? pos_weight=None, int reduction=Mean) -> Tensor
  variants: function

- func: binary_cross_entropy_with_logits_backward(Tensor grad_output, Tensor self, Tensor target, Tensor? weight=None, Tensor? pos_weight=None, int reduction=Mean) -> Tensor
  variants: function

- func: bincount(Tensor self, Tensor? weights=None, int minlength=0) -> Tensor
  variants: function, method
  dispatch:
    CPU: _bincount_cpu
    CUDA: _bincount_cuda

- func: bitwise_not(Tensor self) -> Tensor
  variants: function, method

- func: bitwise_not_(Tensor(a!) self) -> Tensor(a!)
  variants: method

- func: bitwise_not(Tensor self, *, Tensor(a!) out) -> Tensor(a!)
  dispatch:
    CPU: bitwise_not_out
    CUDA: bitwise_not_out

- func: blackman_window(int window_length, *, ScalarType? dtype=None, Layout? layout=None, Device? device=None, bool? pin_memory=None) -> Tensor

- func: blackman_window(int window_length, bool periodic, *, ScalarType? dtype=None, Layout? layout=None, Device? device=None, bool? pin_memory=None) -> Tensor

- func: bmm(Tensor self, Tensor mat2) -> Tensor
  variants: function, method
  dispatch:
    CPU: bmm_cpu
    CUDA: bmm_cuda

- func: bmm(Tensor self, Tensor mat2, *, Tensor(a!) out) -> Tensor(a!)
  variants: function
  dispatch:
    CPU: bmm_out_cpu
    CUDA: bmm_out_cuda

- func: broadcast_tensors(Tensor[] tensors) -> Tensor[]
  device_guard: False

- func: cat(Tensor[] tensors, int dim=0) -> Tensor

- func: cat(Tensor[] tensors, int dim=0, *, Tensor(a!) out) -> Tensor(a!)

- func: ceil(Tensor self) -> Tensor
  named_guard: False
  variants: function, method

- func: ceil_(Tensor(a!) self) -> Tensor(a!)
  named_guard: False
  variants: function, method
  dispatch:
    CPU: _ceil__cpu
    CUDA: _ceil__cuda

- func: ceil(Tensor self, *, Tensor(a!) out) -> Tensor(a!)
  named_guard: False
  dispatch:
    CPU: _ceil_out_cpu
    CUDA: _ceil_out_cuda

- func: chain_matmul(Tensor[] matrices) -> Tensor
  variants: function

- func: chunk(Tensor(a) self, int chunks, int dim=0) -> Tensor(a)[]
  variants: function, method
  device_guard: False
  named_guard: False

- func: clamp(Tensor self, Scalar? min=None, Scalar? max=None) -> Tensor
  named_guard: False
  variants: function, method

- func: clamp_(Tensor(a!) self, Scalar? min=None, Scalar? max=None) -> Tensor(a!)
  named_guard: False
  variants: function, method
  dispatch:
    CPU: _clamp__cpu
    CUDA: _clamp__cuda

- func: clamp(Tensor self, Scalar? min=None, Scalar? max=None, *, Tensor(a!) out) -> Tensor(a!)
  named_guard: False
  dispatch:
    CPU: _clamp_out_cpu
    CUDA: _clamp_out_cuda

- func: clamp_max(Tensor self, Scalar max) -> Tensor
  named_guard: False
  variants: function, method

- func: clamp_max_(Tensor(a!) self, Scalar max) -> Tensor(a!)
  named_guard: False
  variants: function, method
  dispatch:
    CPU: _clamp_max__cpu
    CUDA: _clamp_max__cuda

- func: clamp_max(Tensor self, Scalar max, *, Tensor(a!) out) -> Tensor(a!)
  named_guard: False
  dispatch:
    CPU: _clamp_max_out_cpu
    CUDA: _clamp_max_out_cuda

- func: clamp_min(Tensor self, Scalar min) -> Tensor
  named_guard: False
  variants: function, method

- func: clamp_min_(Tensor(a!) self, Scalar min) -> Tensor(a!)
  named_guard: False
  variants: function, method
  dispatch:
    CPU: _clamp_min__cpu
    CUDA: _clamp_min__cuda

- func: clamp_min(Tensor self, Scalar min, *, Tensor(a!) out) -> Tensor(a!)
  named_guard: False
  dispatch:
    CPU: _clamp_min_out_cpu
    CUDA: _clamp_min_out_cuda

- func: cudnn_is_acceptable(Tensor self) -> bool
  device_guard: False

- func: constant_pad_nd(Tensor self, int[] pad, Scalar value=0) -> Tensor
  variants: function

- func: contiguous(Tensor self, *, MemoryFormat memory_format=contiguous_format) -> Tensor
  variants: method

- func: convolution(Tensor input, Tensor weight, Tensor? bias, int[] stride, int[] padding, int[] dilation, bool transposed, int[] output_padding, int groups) -> Tensor

- func: _convolution(Tensor input, Tensor weight, Tensor? bias, int[] stride, int[] padding, int[] dilation, bool transposed, int[] output_padding, int groups, bool benchmark, bool deterministic, bool cudnn_enabled) -> Tensor

- func: _convolution_nogroup(Tensor input, Tensor weight, Tensor? bias, int[] stride, int[] padding, int[] dilation, bool transposed, int[] output_padding) -> Tensor

- func: _convolution_double_backward(Tensor? ggI, Tensor? ggW, Tensor? ggb, Tensor gO, Tensor weight, Tensor self, int[] stride, int[] padding, int[] dilation, bool transposed, int[] output_padding, int groups, bool benchmark, bool deterministic, bool cudnn_enabled, bool[3] output_mask) -> (Tensor, Tensor, Tensor)

- func: conv1d(Tensor input, Tensor weight, Tensor? bias=None, int[1] stride=1, int[1] padding=0, int[1] dilation=1, int groups=1) -> Tensor

- func: conv2d(Tensor input, Tensor weight, Tensor? bias=None, int[2] stride=1, int[2] padding=0, int[2] dilation=1, int groups=1) -> Tensor

- func: conv3d(Tensor input, Tensor weight, Tensor? bias=None, int[3] stride=1, int[3] padding=0, int[3] dilation=1, int groups=1) -> Tensor

- func: conv_tbc(Tensor self, Tensor weight, Tensor bias, int pad=0) -> Tensor

- func: conv_tbc_backward(Tensor self, Tensor input, Tensor weight, Tensor bias, int pad) -> (Tensor, Tensor, Tensor)

# NB: we inherit the goofy argument order from PyTorch torch.nn.functional
- func: conv_transpose1d(Tensor input, Tensor weight, Tensor? bias=None, int[1] stride=1, int[1] padding=0, int[1] output_padding=0, int groups=1, int[1] dilation=1) -> Tensor

- func: conv_transpose2d(Tensor input, Tensor weight, Tensor? bias=None, int[2] stride=1, int[2] padding=0, int[2] output_padding=0, int groups=1, int[2] dilation=1) -> Tensor

- func: conv_transpose3d(Tensor input, Tensor weight, Tensor? bias=None, int[3] stride=1, int[3] padding=0, int[3] output_padding=0, int groups=1, int[3] dilation=1) -> Tensor

- func: copy_(Tensor(a!) self, Tensor src, bool non_blocking=False) -> Tensor(a!)
  variants: method
  device_guard: False
  named_guard: False

- func: _copy_from(Tensor self, Tensor dst, bool non_blocking=False) -> Tensor
  dispatch: {}

- func: cos(Tensor self) -> Tensor
  named_guard: False
  variants: function, method

- func: cos_(Tensor(a!) self) -> Tensor(a!)
  named_guard: False
  variants: function, method
  dispatch:
    CPU: _cos__cpu
    CUDA: _cos__cuda

- func: cos(Tensor self, *, Tensor(a!) out) -> Tensor(a!)
  named_guard: False
  dispatch:
    CPU: _cos_out_cpu
    CUDA: _cos_out_cuda

- func: cosh(Tensor self) -> Tensor
  named_guard: False
  variants: function, method

- func: cosh_(Tensor(a!) self) -> Tensor(a!)
  named_guard: False
  variants: function, method
  dispatch:
    CPU: _cosh__cpu
    CUDA: _cosh__cuda

- func: cosh(Tensor self, *, Tensor(a!) out) -> Tensor(a!)
  named_guard: False
  dispatch:
    CPU: _cosh_out_cpu
    CUDA: _cosh_out_cuda

- func: cosine_embedding_loss(Tensor input1, Tensor input2, Tensor target, float margin=0.0, int reduction=Mean) -> Tensor

- func: cudnn_affine_grid_generator(Tensor theta, int N, int C, int H, int W) -> Tensor grid
  dispatch:
    CUDA: cudnn_affine_grid_generator_forward

# TODO: Why do I have to call this grad?!
- func: cudnn_affine_grid_generator_backward(Tensor grad, int N, int C, int H, int W) -> Tensor grad_theta
  dispatch:
    CUDA: cudnn_affine_grid_generator_backward

- func: cudnn_batch_norm(Tensor input, Tensor weight, Tensor? bias, Tensor? running_mean, Tensor? running_var, bool training, float exponential_average_factor, float epsilon) -> (Tensor, Tensor, Tensor)
  dispatch:
    CUDA: cudnn_batch_norm

# NB: You can only use this if you used cudnn_batch_norm training=True
- func: cudnn_batch_norm_backward(Tensor input, Tensor grad_output, Tensor weight, Tensor? running_mean, Tensor? running_var, Tensor? save_mean, Tensor? save_var, float epsilon) -> (Tensor, Tensor, Tensor)
  dispatch:
    CUDA: cudnn_batch_norm_backward

- func: cudnn_convolution(Tensor self, Tensor weight, Tensor? bias, int[] padding, int[] stride, int[] dilation, int groups, bool benchmark, bool deterministic) -> Tensor
  dispatch:
    CUDA: cudnn_convolution

- func: cudnn_convolution_backward_input(int[] self_size, Tensor grad_output, Tensor weight, int[] padding, int[] stride, int[] dilation, int groups, bool benchmark, bool deterministic) -> Tensor
  dispatch:
    CUDA: cudnn_convolution_backward_input

- func: cudnn_convolution_backward(Tensor self, Tensor grad_output, Tensor weight, int[] padding, int[] stride, int[] dilation, int groups, bool benchmark, bool deterministic, bool[3] output_mask) -> (Tensor, Tensor, Tensor)
  dispatch:
    CUDA: cudnn_convolution_backward

- func: cudnn_convolution_backward_bias(Tensor grad_output) -> Tensor
  dispatch:
    CUDA: cudnn_convolution_backward_bias

- func: cudnn_convolution_backward_weight(int[] weight_size, Tensor grad_output, Tensor self, int[] padding, int[] stride, int[] dilation, int groups, bool benchmark, bool deterministic) -> Tensor
  dispatch:
    CUDA: cudnn_convolution_backward_weight

- func: cudnn_convolution_transpose(Tensor self, Tensor weight, Tensor? bias, int[] padding, int[] output_padding, int[] stride, int[] dilation, int groups, bool benchmark, bool deterministic) -> Tensor
  dispatch:
    CUDA: cudnn_convolution_transpose

# NB: output_padding not strictly needed here, but it's helpful for the float
# backwards
- func: cudnn_convolution_transpose_backward(Tensor self, Tensor grad_output, Tensor weight, int[] padding, int[] output_padding, int[] stride, int[] dilation, int groups, bool benchmark, bool deterministic, bool[3] output_mask) -> (Tensor, Tensor, Tensor)
  dispatch:
    CUDA: cudnn_convolution_transpose_backward

- func: cudnn_convolution_transpose_backward_bias(Tensor grad_output) -> Tensor
  dispatch:
    CUDA: cudnn_convolution_backward_bias

- func: cudnn_convolution_transpose_backward_input(Tensor grad_output, Tensor weight, int[] padding, int[] stride, int[] dilation, int groups, bool benchmark, bool deterministic) -> Tensor
  dispatch:
    CUDA: cudnn_convolution_transpose_backward_input

- func: cudnn_convolution_transpose_backward_weight(int[] weight_size, Tensor grad_output, Tensor self, int[] padding, int[] stride, int[] dilation, int groups, bool benchmark, bool deterministic) -> Tensor
  dispatch:
    CUDA: cudnn_convolution_transpose_backward_weight

# NB: input is special cased in a way I don't quite understand
- func: cudnn_grid_sampler(Tensor self, Tensor grid) -> Tensor output
  dispatch:
    CUDA: cudnn_grid_sampler_forward

- func: cudnn_grid_sampler_backward(Tensor self, Tensor grid, Tensor grad_output) -> (Tensor grad_self, Tensor grad_grid)
  dispatch:
    CUDA: cudnn_grid_sampler_backward

- func: cumsum(Tensor self, int dim, *, ScalarType? dtype=None) -> Tensor
  variants: function, method

- func: cumsum(Tensor self, int dim, *, ScalarType? dtype=None, Tensor(a!) out) -> Tensor(a!)

- func: cumprod(Tensor self, int dim, *, ScalarType? dtype=None) -> Tensor
  variants: function, method

- func: cumprod(Tensor self, int dim, *, ScalarType? dtype=None, Tensor(a!) out) -> Tensor(a!)

- func: ctc_loss(Tensor log_probs, Tensor targets, int[] input_lengths, int[] target_lengths, int blank=0, int reduction=Mean, bool zero_infinity=False) -> Tensor

# convenience function that converts to intlists for you
- func: ctc_loss(Tensor log_probs, Tensor targets, Tensor input_lengths, Tensor target_lengths, int blank=0, int reduction=Mean, bool zero_infinity=False) -> Tensor

- func: _ctc_loss(Tensor log_probs, Tensor targets, int[] input_lengths, int[] target_lengths, int blank=0, bool zero_infinity=False) -> (Tensor, Tensor)
  dispatch:
    CPU:  ctc_loss_cpu
    CUDA: ctc_loss_gpu

- func: _ctc_loss_backward(Tensor grad, Tensor log_probs, Tensor targets, int[] input_lengths, int[] target_lengths, Tensor neg_log_likelihood, Tensor log_alpha, int blank, bool zero_infinity=False) -> Tensor
  dispatch:
    CPU: ctc_loss_backward_cpu
    CUDA: ctc_loss_backward_gpu

- func: det(Tensor self) -> Tensor
  variants: function, method

- func: diag_embed(Tensor self, int offset=0, int dim1=-2, int dim2=-1) -> Tensor
  variants: function, method

- func: diagflat(Tensor self, int offset=0) -> Tensor
  variants: function, method

- func: diagonal(Tensor(a) self, int offset=0, int dim1=0, int dim2=1) -> Tensor(a)
  variants: function, method

- func: fill_diagonal_(Tensor(a!) self, Scalar fill_value, bool wrap=False) -> Tensor(a!)
  variants: method

- func: div(Tensor self, Tensor other) -> Tensor
  variants: function, method
  named_guard: False

- func: div_(Tensor(a!) self, Tensor other) -> Tensor(a!)
  variants: method
  named_guard: False

- func: div(Tensor self, Tensor other, *, Tensor(a!) out) -> Tensor(a!)
  named_guard: False

# For C++ only, until we have conversion from C++ numbers to Tensor
- func: div(Tensor self, Scalar other) -> Tensor
  variants: function, method
  named_guard: False

- func: div_(Tensor(a!) self, Scalar other) -> Tensor(a!)
  variants: method
  named_guard: False

- func: dot(Tensor self, Tensor tensor) -> Tensor
  variants: function, method
  dispatch:
    CPU: legacy::cpu::_th_dot
    CUDA: legacy::cuda::_th_dot

- func: dot(Tensor self, Tensor tensor, *, Tensor(a!) out) -> Tensor(a!)

- func: einsum(str equation, Tensor[] tensors) -> Tensor

- func: embedding(Tensor weight, Tensor indices, int padding_idx=-1, bool scale_grad_by_freq=False, bool sparse=False) -> Tensor

- func: embedding_backward(Tensor grad, Tensor indices, int num_weights, int padding_idx, bool scale_grad_by_freq, bool sparse) -> Tensor

- func: embedding_dense_backward(Tensor grad_output, Tensor indices, int num_weights, int padding_idx, bool scale_grad_by_freq) -> Tensor
  dispatch:
    CPU: embedding_dense_backward_cpu
    CUDA: embedding_dense_backward_cuda

- func: embedding_renorm_(Tensor(a!) self, Tensor indices, float max_norm, float norm_type) -> Tensor(a!)
  dispatch:
    CPU: embedding_renorm_cpu_
    CUDA: embedding_renorm_cuda_

- func: embedding_sparse_backward(Tensor grad, Tensor indices, int num_weights, int padding_idx, bool scale_grad_by_freq) -> Tensor

# NOTE [ embedding_bag Native Functions ]
# The `_embedding_bag.*` variants assume that input tensors except for `weight`,
# e.g. `indices` and `offsets` (and `offset2bag`), are contiguous.
# We really only need to enforce this for `_embedding_bag` (the forward) because
# the backward inputs are the same as forward ones.
# The above `embedding_bag` wrapper is created to achieve this, e.g.,
# applying indices = indices.contiguous().
# The backward functions apply a check that these input tensors are contiguous.

- func: embedding_bag(Tensor weight, Tensor indices, Tensor offsets, bool scale_grad_by_freq=False, int mode=0, bool sparse=False, Tensor? per_sample_weights=None) -> (Tensor, Tensor, Tensor, Tensor)

- func: _embedding_bag(Tensor weight, Tensor indices, Tensor offsets, bool scale_grad_by_freq=False, int mode=0, bool sparse=False, Tensor? per_sample_weights=None) -> (Tensor, Tensor, Tensor, Tensor)
  dispatch:
    CPU: _embedding_bag_cpu
    CUDA: _embedding_bag_cuda

- func: _embedding_bag_backward(Tensor grad, Tensor indices, Tensor offsets, Tensor offset2bag, Tensor bag_size, Tensor maximum_indices, int num_weights, bool scale_grad_by_freq, int mode, bool sparse, Tensor? per_sample_weights) -> Tensor

- func: _embedding_bag_sparse_backward(Tensor grad, Tensor indices, Tensor offsets, Tensor offset2bag, Tensor bag_size, int num_weights, bool scale_grad_by_freq, int mode, Tensor? per_sample_weights) -> Tensor

- func: _embedding_bag_dense_backward(Tensor grad, Tensor indices, Tensor offsets, Tensor offset2bag, Tensor bag_size, Tensor maximum_indices, int num_weights, bool scale_grad_by_freq, int mode, Tensor? per_sample_weights) -> Tensor
  dispatch:
    CPU: _embedding_bag_dense_backward_cpu
    CUDA: _embedding_bag_dense_backward_cuda

- func: _embedding_bag_per_sample_weights_backward(Tensor grad, Tensor weight, Tensor indices, Tensor offsets, Tensor offset2bag, int mode) -> Tensor
  dispatch:
    CPU: _embedding_bag_per_sample_weights_backward_cpu
    CUDA: _embedding_bag_per_sample_weights_backward_cuda

- func: empty(int[] size, *, Dimname[]? names, ScalarType? dtype=None, Layout? layout=None, Device? device=None, bool? pin_memory=None) -> Tensor

- func: empty(int[] size, *, ScalarType? dtype=None, Layout? layout=None, Device? device=None, bool? pin_memory=None, MemoryFormat? memory_format=None) -> Tensor
  dispatch:
    CPU: empty_cpu
    CUDA: empty_cuda
    MkldnnCPU: empty_mkldnn
    SparseCPU: empty_sparse
    SparseCUDA: empty_sparse

- func: _empty_affine_quantized(int[] size, *, ScalarType? dtype=None, Layout? layout=None, Device? device=None, bool? pin_memory=None, float scale=1, int zero_point=0, MemoryFormat? memory_format=contiguous_format) -> Tensor
  dispatch:
    QuantizedCPU: empty_affine_quantized_cpu

- func: resize_(Tensor(a!) self, int[] size) -> Tensor(a!)
  variants: method
  device_guard: False
  dispatch:
    CPU: resize_cpu_
    CUDA: resize_cuda_

- func: empty(int[] size, *, MemoryFormat? memory_format=None, Tensor(a!) out) -> Tensor(a!)
  device_guard: False

- func: empty_like(Tensor self) -> Tensor
  device_guard: False

- func: empty_like(Tensor self, *, ScalarType dtype, Layout layout, Device device, bool pin_memory=False, MemoryFormat? memory_format=contiguous_format) -> Tensor
  device_guard: False

- func: empty_strided(int[] size, int[] stride, *, ScalarType? dtype=None, Layout? layout=None, Device? device=None, bool? pin_memory=None) -> Tensor
  dispatch:
    CPU: empty_strided_cpu
    CUDA: empty_strided_cuda

- func: erf(Tensor self) -> Tensor
  named_guard: False
  variants: function, method

- func: erf_(Tensor(a!) self) -> Tensor(a!)
  named_guard: False
  variants: function, method
  dispatch:
    CPU: _erf__cpu
    CUDA: _erf__cuda

- func: erf(Tensor self, *, Tensor(a!) out) -> Tensor(a!)
  named_guard: False
  dispatch:
    CPU: _erf_out_cpu
    CUDA: _erf_out_cuda

- func: erfc(Tensor self) -> Tensor
  named_guard: False
  variants: function, method

- func: erfc_(Tensor(a!) self) -> Tensor(a!)
  named_guard: False
  variants: function, method
  dispatch:
    CPU: _erfc__cpu
    CUDA: _erfc__cuda

- func: erfc(Tensor self, *, Tensor(a!) out) -> Tensor(a!)
  named_guard: False
  dispatch:
    CPU: _erfc_out_cpu
    CUDA: _erfc_out_cuda

- func: exp(Tensor self) -> Tensor
  named_guard: False
  variants: function, method

- func: exp_(Tensor(a!) self) -> Tensor(a!)
  named_guard: False
  variants: function, method
  dispatch:
    CPU: _exp__cpu
    CUDA: _exp__cuda

- func: exp(Tensor self, *, Tensor(a!) out) -> Tensor(a!)
  named_guard: False
  dispatch:
    CPU: _exp_out_cpu
    CUDA: _exp_out_cuda

- func: expm1(Tensor self) -> Tensor
  named_guard: False
  variants: function, method

- func: expm1_(Tensor(a!) self) -> Tensor(a!)
  named_guard: False
  variants: function, method
  dispatch:
    CPU: _expm1__cpu
    CUDA: _expm1__cuda

- func: expm1(Tensor self, *, Tensor(a!) out) -> Tensor(a!)
  named_guard: False
  dispatch:
    CPU: _expm1_out_cpu
    CUDA: _expm1_out_cuda

- func: expand(Tensor(a) self, int[] size, *, bool implicit=False) -> Tensor(a)
  variants: method  # This is method-only to match the previous tensor API. In the future we could make this a function too.
  device_guard: False

- func: expand_as(Tensor self, Tensor other) -> Tensor
  variants: method  # This is method-only to match the previous tensor API. In the future we could make this a function too.
  device_guard: False

- func: eye(int n, *, ScalarType? dtype=None, Layout? layout=None, Device? device=None, bool? pin_memory=None) -> Tensor

- func: eye(int n, int m, *, ScalarType? dtype=None, Layout? layout=None, Device? device=None, bool? pin_memory=None) -> Tensor

- func: eye(int n, *, Tensor(a!) out) -> Tensor(a!)
  dispatch:
    CPU: eye_out_cpu
    CUDA: eye_out_cuda

- func: eye(int n, int m, *, Tensor(a!) out) -> Tensor(a!)
  dispatch:
    CPU: eye_out_cpu
    CUDA: eye_out_cuda

- func: flatten(Tensor self, int start_dim=0, int end_dim=-1) -> Tensor
  variants: function, method

- func: fill_(Tensor(a!) self, Scalar value) -> Tensor(a!)
  named_guard: False
  variants: function, method

- func: fill_(Tensor(a!) self, Tensor value) -> Tensor(a!)
  named_guard: False
  variants: function, method

- func: floor(Tensor self) -> Tensor
  named_guard: False
  variants: function, method

- func: floor_(Tensor(a!) self) -> Tensor(a!)
  named_guard: False
  variants: function, method
  dispatch:
    CPU: _floor__cpu
    CUDA: _floor__cuda

- func: floor(Tensor self, *, Tensor(a!) out) -> Tensor(a!)
  named_guard: False
  dispatch:
    CPU: _floor_out_cpu
    CUDA: _floor_out_cuda

- func: frac(Tensor self) -> Tensor
  named_guard: False
  variants: function, method

- func: frac_(Tensor(a!) self) -> Tensor(a!)
  named_guard: False
  variants: function, method
  dispatch:
    CPU: _frac__cpu
    CUDA: _frac__cuda

- func: frac(Tensor self, *, Tensor(a!) out) -> Tensor(a!)
  named_guard: False
  dispatch:
    CPU: _frac_out_cpu
    CUDA: _frac_out_cuda

- func: full(int[] size, Scalar fill_value, *, ScalarType? dtype=None, Layout? layout=None, Device? device=None, bool? pin_memory=None) -> Tensor

- func: full(int[] size, Scalar fill_value, *, Tensor(a!) out) -> Tensor(a!)

- func: full_like(Tensor self, Scalar fill_value) -> Tensor

- func: full_like(Tensor self, Scalar fill_value, *, ScalarType dtype, Layout layout, Device device, bool pin_memory=False) -> Tensor

- func: from_file(str filename, bool? shared=None, int? size=0, *, ScalarType? dtype=None, Layout? layout=None, Device? device=None, bool? pin_memory=None) -> Tensor
  dispatch:
    CPU: from_file

# NOTE [ grid_sampler Native Functions ]
# `grid_sampler` does all the shape checking and then dispatches to one of
# `cudnn_grid_sampler`, `grid_sampler_2d`, or `grid_sampler_3d`, each of which
# has the corresponding backward defined as native functions as well. Therefore,
# in these functions and their backwards, no more shape checking is done.
#
# Additionally, arguments `padding_mode` and `interpolation_mode` are cast to
# enums defined in `native/GridSampler.h`. `cudnn_grid_sampler` doesn't take in
# `interpolation_mode` because it only supports Bilinear interpolation mode.
- func: grid_sampler(Tensor input, Tensor grid, int interpolation_mode, int padding_mode) -> Tensor

- func: grid_sampler_2d(Tensor input, Tensor grid, int interpolation_mode, int padding_mode) -> Tensor
  dispatch:
    CPU: grid_sampler_2d_cpu
    CUDA: grid_sampler_2d_cuda

- func: grid_sampler_2d_backward(Tensor grad_output, Tensor input, Tensor grid, int interpolation_mode, int padding_mode) -> (Tensor, Tensor)
  dispatch:
    CPU: grid_sampler_2d_backward_cpu
    CUDA: grid_sampler_2d_backward_cuda

- func: grid_sampler_3d(Tensor input, Tensor grid, int interpolation_mode, int padding_mode) -> Tensor
  dispatch:
    CPU: grid_sampler_3d_cpu
    CUDA: grid_sampler_3d_cuda

- func: grid_sampler_3d_backward(Tensor grad_output, Tensor input, Tensor grid, int interpolation_mode, int padding_mode) -> (Tensor, Tensor)
  dispatch:
    CPU: grid_sampler_3d_backward_cpu
    CUDA: grid_sampler_3d_backward_cuda

- func: hann_window(int window_length, *, ScalarType? dtype=None, Layout? layout=None, Device? device=None, bool? pin_memory=None) -> Tensor

- func: hann_window(int window_length, bool periodic, *, ScalarType? dtype=None, Layout? layout=None, Device? device=None, bool? pin_memory=None) -> Tensor

- func: hamming_window(int window_length, *, ScalarType? dtype=None, Layout? layout=None, Device? device=None, bool? pin_memory=None) -> Tensor

- func: hamming_window(int window_length, bool periodic, *, ScalarType? dtype=None, Layout? layout=None, Device? device=None, bool? pin_memory=None) -> Tensor

- func: hamming_window(int window_length, bool periodic, float alpha, *, ScalarType? dtype=None, Layout? layout=None, Device? device=None, bool? pin_memory=None) -> Tensor

- func: hamming_window(int window_length, bool periodic, float alpha, float beta, *, ScalarType? dtype=None, Layout? layout=None, Device? device=None, bool? pin_memory=None) -> Tensor

- func: hinge_embedding_loss(Tensor self, Tensor target, float margin=1.0, int reduction=Mean) -> Tensor

- func: ger(Tensor self, Tensor vec2) -> Tensor
  variants: function, method
  dispatch:
    CPU: legacy::cpu::_th_ger
    CUDA: legacy::cuda::_th_ger

- func: ger(Tensor self, Tensor vec2, *, Tensor(a!) out) -> Tensor(a!)
  dispatch:
    CPU: legacy::cpu::_th_ger_out
    CUDA: legacy::cuda::_th_ger_out

- func: group_norm(Tensor input, int num_groups, Tensor? weight=None, Tensor? bias=None, float eps=1e-05, bool cudnn_enabled=True) -> Tensor

# FFT

- func: fft(Tensor self, int signal_ndim, bool normalized=False) -> Tensor
  variants: function, method

- func: ifft(Tensor self, int signal_ndim, bool normalized=False) -> Tensor
  variants: function, method

- func: rfft(Tensor self, int signal_ndim, bool normalized=False, bool onesided=True) -> Tensor
  variants: function, method

- func: irfft(Tensor self, int signal_ndim, bool normalized=False, bool onesided=True, int[] signal_sizes=[]) -> Tensor
  variants: function, method

- func: _fft_with_size(Tensor self, int signal_ndim, bool complex_input, bool complex_output, bool inverse, int[] checked_signal_sizes, bool normalized, bool onesided, int[] output_sizes) -> Tensor
  variants: function
  dispatch:
    CPU: _fft_mkl
    CUDA: _fft_cufft

- func: _cufft_get_plan_cache_size(int device_index) -> int

- func: _cufft_get_plan_cache_max_size(int device_index) -> int

- func: _cufft_set_plan_cache_max_size(int device_index, int max_size) -> void

- func: _cufft_clear_plan_cache(int device_index) -> void

- func: index(Tensor self, Tensor?[] indices) -> Tensor
  variants: function, method
  # NB: This function is special-cased in tools/autograd/gen_variable_type.py

- func: index_copy_(Tensor(a!) self, int dim, Tensor index, Tensor source) -> Tensor(a!)
  variants: method

- func: index_copy(Tensor self, int dim, Tensor index, Tensor source) -> Tensor
  variants: function, method

- func: index_put_(Tensor(a!) self, Tensor?[] indices, Tensor values, bool accumulate=False) -> Tensor(a!)
  variants: function, method

- func: index_put(Tensor self, Tensor?[] indices, Tensor values, bool accumulate=False) -> Tensor
  variants: function, method

- func: _index_put_impl_(Tensor(a!) self, Tensor?[] indices, Tensor values, bool accumulate=False, bool unsafe=False) -> Tensor(a!)
  variants: function

- func: instance_norm(Tensor input, Tensor? weight, Tensor? bias, Tensor? running_mean, Tensor? running_var, bool use_input_stats, float momentum, float eps, bool cudnn_enabled) -> Tensor
  variants: function

- func: inverse(Tensor self) -> Tensor
  variants: function, method

- func: inverse(Tensor self, *, Tensor(a!) out) -> Tensor(a!)

- func: _inverse_helper(Tensor self) -> Tensor
  variants: function
  dispatch:
    CPU: _inverse_helper_cpu
    CUDA: _inverse_helper_cuda

- func: isclose(Tensor self, Tensor other, float rtol=1e-05, float atol=1e-08, bool equal_nan=False) -> Tensor
  variants: function, method

- func: isnan(Tensor self) -> Tensor
  variants: function
  device_guard: False

- func: is_distributed(Tensor self) -> bool
  variants: function, method
  device_guard: False

- func: is_floating_point(Tensor self) -> bool
  variants: function, method
  device_guard: False
  named_guard: False

- func: is_complex(Tensor self) -> bool
  variants: function, method
  device_guard: False
  named_guard: False

- func: is_nonzero(Tensor self) -> bool
  variants: function, method
  device_guard: False
  named_guard: False

- func: is_same_size(Tensor self, Tensor other) -> bool
  variants: function, method
  device_guard: False
  named_guard: False

- func: is_signed(Tensor self) -> bool
  variants: function, method
  device_guard: False
  named_guard: False

- func: kl_div(Tensor self, Tensor target, int reduction=Mean) -> Tensor

- func: kl_div_backward(Tensor grad_output, Tensor self, Tensor target, int reduction=Mean) -> Tensor
  dispatch:
    CPU: kl_div_backward_cpu
    CUDA: kl_div_backward_cuda

- func: kthvalue(Tensor self, int k, int dim=-1, bool keepdim=False) -> (Tensor values, Tensor indices)
  variants: function, method

- func: kthvalue(Tensor self, int k, int dim=-1, bool keepdim=False, *, Tensor(a!) values, Tensor(b!) indices) -> (Tensor(a!) values, Tensor(b!) indices)
  dispatch:
    CPU: kthvalue_out_cpu
    CUDA: kthvalue_out_cuda

- func: layer_norm(Tensor input, int[] normalized_shape, Tensor? weight=None, Tensor? bias=None, float eps=1e-05, bool cudnn_enable=True) -> Tensor

- func: native_layer_norm(Tensor input, Tensor? weight, Tensor? bias, int M, int N, float eps) -> (Tensor, Tensor, Tensor)
  dispatch:
    CPU: layer_norm_cpu

- func: native_layer_norm_backward(Tensor grad_out, Tensor input, Tensor mean, Tensor rstd, Tensor? weight, int M, int N, bool[3] output_mask) -> (Tensor, Tensor, Tensor)
  dispatch:
    CPU: layer_norm_backward_cpu

- func: native_layer_norm_double_backward(Tensor? ggI, Tensor? ggW, Tensor? ggb, Tensor gO, Tensor input, Tensor mean, Tensor rstd, Tensor? weight, int M, int N, bool[3] output_mask) -> (Tensor, Tensor, Tensor)
  dispatch:
    CPU: layer_norm_double_backward_cpu

- func: linear(Tensor input, Tensor weight, Tensor? bias=None) -> Tensor
  python_module: nn

- func: mkldnn_linear(Tensor input, Tensor weight, Tensor? bias=None) -> Tensor
  python_module: nn
  dispatch:
    MkldnnCPU: mkldnn_linear

- func: fbgemm_linear_int8_weight(Tensor input, Tensor weight, Tensor packed, Tensor col_offsets, Scalar weight_scale, Scalar weight_zero_point, Tensor bias) -> Tensor

- func: fbgemm_linear_quantize_weight(Tensor input) -> (Tensor, Tensor, float, int)

- func: fbgemm_pack_gemm_matrix_fp16(Tensor input) -> Tensor

- func: fbgemm_linear_fp16_weight(Tensor input, Tensor packed_weight, Tensor bias) -> Tensor

- func: fbgemm_pack_quantized_matrix(Tensor input, int K, int N) -> Tensor

- func: fbgemm_is_cpu_supported() -> bool

- func: linspace(Scalar start, Scalar end, int steps=100, *, ScalarType? dtype=None, Layout? layout=None, Device? device=None, bool? pin_memory=None) -> Tensor

- func: linspace(Scalar start, Scalar end, int steps=100, *, Tensor(a!) out) -> Tensor(a!)
  dispatch:
    CPU: linspace_cpu_out
    CUDA: linspace_cuda_out

- func: log(Tensor self) -> Tensor
  named_guard: False
  variants: function, method

- func: log_(Tensor(a!) self) -> Tensor(a!)
  named_guard: False
  variants: function, method
  dispatch:
    CPU: _log__cpu
    CUDA: _log__cuda

- func: log(Tensor self, *, Tensor(a!) out) -> Tensor(a!)
  named_guard: False
  dispatch:
    CPU: _log_out_cpu
    CUDA: _log_out_cuda

- func: log10(Tensor self) -> Tensor
  named_guard: False
  variants: function, method

- func: log10_(Tensor(a!) self) -> Tensor(a!)
  named_guard: False
  variants: function, method
  dispatch:
    CPU: _log10__cpu
    CUDA: _log10__cuda

- func: log10(Tensor self, *, Tensor(a!) out) -> Tensor(a!)
  named_guard: False
  dispatch:
    CPU: _log10_out_cpu
    CUDA: _log10_out_cuda

- func: log1p(Tensor self) -> Tensor
  named_guard: False
  variants: function, method

- func: log1p_(Tensor(a!) self) -> Tensor(a!)
  named_guard: False
  variants: function, method
  dispatch:
    CPU: _log1p__cpu
    CUDA: _log1p__cuda
    SparseCPU: log1p_sparse_
    SparseCUDA: log1p_sparse_

- func: log1p(Tensor self, *, Tensor(a!) out) -> Tensor(a!)
  named_guard: False
  dispatch:
    CPU: _log1p_out_cpu
    CUDA: _log1p_out_cuda
    SparseCPU: log1p_out_sparse
    SparseCUDA: log1p_out_sparse

- func: log2(Tensor self) -> Tensor
  named_guard: False
  variants: function, method

- func: log2_(Tensor(a!) self) -> Tensor(a!)
  named_guard: False
  variants: function, method
  dispatch:
    CPU: _log2__cpu
    CUDA: _log2__cuda

- func: log2(Tensor self, *, Tensor(a!) out) -> Tensor(a!)
  named_guard: False
  dispatch:
    CPU: _log2_out_cpu
    CUDA: _log2_out_cuda

- func: logdet(Tensor self) -> Tensor
  variants: function, method

- func: logspace(Scalar start, Scalar end, int steps=100, float base=10.0, *, ScalarType? dtype=None, Layout? layout=None, Device? device=None, bool? pin_memory=None) -> Tensor

- func: logspace(Scalar start, Scalar end, int steps=100, float base=10.0, *, Tensor(a!) out) -> Tensor(a!)
  dispatch:
    CPU: logspace_cpu_out
    CUDA: logspace_cuda_out

# log_softmax allows positional dtype, unlike most operators, because kwonly is BC-breaking when loading jit models.
- func: log_softmax(Tensor self, int dim, ScalarType? dtype=None) -> Tensor
  variants: function, method

- func: _log_softmax(Tensor self, int dim, bool half_to_float) -> Tensor
  dispatch:
    CPU: log_softmax_cpu
    CUDA: log_softmax_cuda

- func: _log_softmax_backward_data(Tensor grad_output, Tensor output, int dim, Tensor self) -> Tensor
  dispatch:
    CPU: log_softmax_backward_cpu
    CUDA: log_softmax_backward_cuda

- func: logsumexp(Tensor self, int[1] dim, bool keepdim=False) -> Tensor
  variants: function, method

- func: logsumexp(Tensor self, int[1] dim, bool keepdim=False, *, Tensor(a!) out) -> Tensor(a!)

- func: margin_ranking_loss(Tensor input1, Tensor input2, Tensor target, float margin=0.0, int reduction=Mean) -> Tensor

- func: matmul(Tensor self, Tensor other) -> Tensor
  variants: function, method

- func: matmul(Tensor self, Tensor other, *, Tensor(a!) out) -> Tensor(a!)

- func: matrix_rank(Tensor self, float tol, bool symmetric=False) -> Tensor

- func: matrix_rank(Tensor self, bool symmetric=False) -> Tensor

- func: matrix_power(Tensor self, int n) -> Tensor
  variants: function, method

- func: max(Tensor self, int dim, bool keepdim=False) -> (Tensor values, Tensor indices)
  variants: function, method

- func: max(Tensor self, int dim, bool keepdim=False, *, Tensor(a!) max, Tensor(b!) max_values) -> (Tensor(a!) values, Tensor(b!) indices)

- func: max_values(Tensor self, int[1] dim, bool keepdim=False) -> Tensor
  variants: function, method

# Return: (Tensor output, Tensor indices)
- func: max_pool1d_with_indices(Tensor self, int[1] kernel_size, int[1] stride=[], int[1] padding=0, int[1] dilation=1, bool ceil_mode=False) -> (Tensor, Tensor)

- func: max_pool1d(Tensor self, int[1] kernel_size, int[1] stride=[], int[1] padding=0, int[1] dilation=1, bool ceil_mode=False) -> Tensor

- func: max_pool2d(Tensor self, int[2] kernel_size, int[2] stride=[], int[2] padding=0, int[2] dilation=1, bool ceil_mode=False) -> Tensor

- func: mkldnn_max_pool2d(Tensor self, int[2] kernel_size, int[2] stride=[], int[2] padding=0, int[2] dilation=1, bool ceil_mode=False) -> Tensor
  requires_tensor: True
  dispatch:
    MkldnnCPU: mkldnn_max_pool2d

- func: quantized_max_pool2d(Tensor self, int[2] kernel_size, int[2] stride=[], int[2] padding=0, int[2] dilation=1) -> Tensor
  requires_tensor: True
  dispatch:
    QuantizedCPU: quantized_max_pool2d

- func: max_pool3d(Tensor self, int[3] kernel_size, int[3] stride=[], int[3] padding=0, int[3] dilation=1, bool ceil_mode=False) -> Tensor

- func: mean(Tensor self, *, ScalarType? dtype=None) -> Tensor
  variants: function, method

- func: mean(Tensor self, int[1] dim, bool keepdim=False, *, ScalarType? dtype=None) -> Tensor
  variants: function, method

- func: mean(Tensor self, int[1] dim, bool keepdim=False, *, ScalarType? dtype=None, Tensor(a!) out) -> Tensor(a!)

- func: median(Tensor self, int dim, bool keepdim=False) -> (Tensor values, Tensor indices)
  variants: function, method

- func: median(Tensor self, int dim, bool keepdim=False, *, Tensor(a!) values, Tensor(b!) indices) -> (Tensor(a!) values, Tensor(b!) indices)

- func: min(Tensor self, int dim, bool keepdim=False) -> (Tensor values, Tensor indices)
  variants: function, method

- func: min(Tensor self, int dim, bool keepdim=False, *, Tensor(a!) min, Tensor(b!) min_indices) -> (Tensor(a!) values, Tensor(b!) indices)

- func: min_values(Tensor self, int[1] dim, bool keepdim=False) -> Tensor
  variants: function, method

- func: mkldnn_convolution(Tensor self, Tensor weight, Tensor? bias, int[] padding, int[] stride, int[] dilation, int groups) -> Tensor

- func: mkldnn_convolution_backward_input(int[] self_size, Tensor grad_output, Tensor weight, int[] padding, int[] stride, int[] dilation, int groups, bool bias_defined) -> Tensor

- func: mkldnn_convolution_backward_weights(int[] weight_size, Tensor grad_output, Tensor self, int[] padding, int[] stride, int[] dilation, int groups, bool bias_defined) -> (Tensor, Tensor)

- func: mkldnn_convolution_backward(Tensor self, Tensor grad_output, Tensor weight, int[] padding, int[] stride, int[] dilation, int groups, bool[3] output_mask) -> (Tensor, Tensor, Tensor)

- func: miopen_batch_norm(Tensor input, Tensor weight, Tensor? bias, Tensor? running_mean, Tensor? running_var, bool training, float exponential_average_factor, float epsilon) -> (Tensor, Tensor, Tensor)
  dispatch:
    CUDA: miopen_batch_norm

- func: miopen_batch_norm_backward(Tensor input, Tensor grad_output, Tensor weight, Tensor? running_mean, Tensor? running_var, Tensor? save_mean, Tensor? save_var, float epsilon) -> (Tensor, Tensor, Tensor)
  dispatch:
    CUDA: miopen_batch_norm_backward

- func: miopen_convolution(Tensor self, Tensor weight, Tensor? bias, int[] padding, int[] stride, int[] dilation, int groups, bool benchmark, bool deterministic) -> Tensor
  dispatch:
    CUDA: miopen_convolution

- func: miopen_convolution_backward_input(int[] self_size, Tensor grad_output, Tensor weight, int[] padding, int[] stride, int[] dilation, int groups, bool benchmark, bool deterministic) -> Tensor
  dispatch:
    CUDA: miopen_convolution_backward_input

- func: miopen_convolution_backward(Tensor self, Tensor grad_output, Tensor weight, int[] padding, int[] stride, int[] dilation, int groups, bool benchmark, bool deterministic, bool[3] output_mask) -> (Tensor, Tensor, Tensor)
  dispatch:
    CUDA: miopen_convolution_backward

- func: miopen_convolution_backward_bias(Tensor grad_output) -> Tensor
  dispatch:
    CUDA: miopen_convolution_backward_bias

- func: miopen_convolution_backward_weight(int[] weight_size, Tensor grad_output, Tensor self, int[] padding, int[] stride, int[] dilation, int groups, bool benchmark, bool deterministic) -> Tensor
  dispatch:
    CUDA: miopen_convolution_backward_weight

- func: miopen_convolution_transpose(Tensor self, Tensor weight, Tensor? bias, int[] padding, int[] output_padding, int[] stride, int[] dilation, int groups, bool benchmark, bool deterministic) -> Tensor
  dispatch:
    CUDA: miopen_convolution_transpose

# NB: output_padding not strictly needed here, but it's helpful for the float
# backwards
- func: miopen_convolution_transpose_backward(Tensor self, Tensor grad_output, Tensor weight, int[] padding, int[] output_padding, int[] stride, int[] dilation, int groups, bool benchmark, bool deterministic, bool[3] output_mask) -> (Tensor, Tensor, Tensor)
  dispatch:
    CUDA: miopen_convolution_transpose_backward

- func: miopen_convolution_transpose_backward_input(Tensor grad_output, Tensor weight, int[] padding, int[] stride, int[] dilation, int groups, bool benchmark, bool deterministic) -> Tensor
  dispatch:
    CUDA: miopen_convolution_transpose_backward_input

- func: miopen_convolution_transpose_backward_weight(int[] weight_size, Tensor grad_output, Tensor self, int[] padding, int[] stride, int[] dilation, int groups, bool benchmark, bool deterministic) -> Tensor
  dispatch:
    CUDA: miopen_convolution_transpose_backward_weight

- func: miopen_depthwise_convolution(Tensor self, Tensor weight, Tensor? bias, int[] padding, int[] stride, int[] dilation, int groups, bool benchmark, bool deterministic) -> Tensor
  dispatch:
    CUDA: miopen_depthwise_convolution

- func: miopen_depthwise_convolution_backward_input(int[] self_size, Tensor grad_output, Tensor weight, int[] padding, int[] stride, int[] dilation, int groups, bool benchmark, bool deterministic) -> Tensor
  dispatch:
    CUDA: miopen_depthwise_convolution_backward_input

- func: miopen_depthwise_convolution_backward(Tensor self, Tensor grad_output, Tensor weight, int[] padding, int[] stride, int[] dilation, int groups, bool benchmark, bool deterministic, bool[3] output_mask) -> (Tensor, Tensor, Tensor)
  dispatch:
    CUDA: miopen_depthwise_convolution_backward

- func: miopen_depthwise_convolution_backward_weight(int[] weight_size, Tensor grad_output, Tensor self, int[] padding, int[] stride, int[] dilation, int groups, bool benchmark, bool deterministic) -> Tensor
  dispatch:
    CUDA: miopen_depthwise_convolution_backward_weight

- func: miopen_rnn(Tensor input, Tensor[] weight, int weight_stride0, Tensor hx, Tensor? cx, int mode, int hidden_size, int num_layers, bool batch_first, float dropout, bool train, bool bidirectional, int[] batch_sizes, Tensor? dropout_state) -> (Tensor, Tensor, Tensor, Tensor, Tensor)
  dispatch:
    CUDA: miopen_rnn

- func: miopen_rnn_backward(Tensor input, Tensor[] weight, int weight_stride0, Tensor weight_buf, Tensor hx, Tensor? cx, Tensor output, Tensor? grad_output, Tensor? grad_hy, Tensor? grad_cy, int mode, int hidden_size, int num_layers, bool batch_first, float dropout, bool train, bool bidirectional, int[] batch_sizes, Tensor? dropout_state, Tensor reserve, bool[4] output_mask) -> (Tensor, Tensor, Tensor, Tensor[])
  dispatch:
    CUDA: miopen_rnn_backward

- func: mm(Tensor self, Tensor mat2) -> Tensor
  variants: function, method
  dispatch:
    CPU: legacy::cpu::_th_mm
    CUDA: legacy::cuda::_th_mm
    SparseCPU: _sparse_mm
    SparseCUDA: _sparse_mm

- func: mm(Tensor self, Tensor mat2, *, Tensor(a!) out) -> Tensor(a!)
  dispatch:
    CPU: legacy::cpu::_th_mm_out
    CUDA: legacy::cuda::_th_mm_out
    SparseCPU: _sparse_mm_out
    SparseCUDA: _sparse_mm_out

- func: _sparse_mm(Tensor sparse, Tensor dense) -> Tensor

- func: mode(Tensor self, int dim=-1, bool keepdim=False) -> (Tensor values, Tensor indices)
  variants: function, method

- func: mode(Tensor self, int dim=-1, bool keepdim=False, *, Tensor(a!) values, Tensor(b!) indices) -> (Tensor(a!) values, Tensor(b!) indices)

- func: mul(Tensor self, Tensor other) -> Tensor
  variants: function, method
  dispatch:
    CPU: mul
    CUDA: mul
    SparseCPU: mul
    SparseCUDA: mul
    MkldnnCPU: mkldnn_mul
  named_guard: False


- func: mul_(Tensor(a!) self, Tensor other) -> Tensor(a!)
  variants: method
  dispatch:
    CPU: mul_
    CUDA: mul_
    SparseCPU: mul_
    SparseCUDA: mul_
    MkldnnCPU: mkldnn_mul_
  named_guard: False

- func: mul(Tensor self, Tensor other, *, Tensor(a!) out) -> Tensor(a!)
  dispatch:
    CPU: mul_out
    CUDA: mul_out
    SparseCPU: mul_out
    SparseCUDA: mul_out
    MkldnnCPU: mkldnn_mul_out
  named_guard: False

  # For C++ only, until we have conversion from C++ numbers to Tensor
- func: mul(Tensor self, Scalar other) -> Tensor
  variants: function, method

- func: mul_(Tensor(a!) self, Scalar other) -> Tensor(a!)
  variants: method

- func: mv(Tensor self, Tensor vec) -> Tensor
  variants: function, method
  dispatch:
    CPU: legacy::cpu::_th_mv
    CUDA: legacy::cuda::_th_mv

- func: mv(Tensor self, Tensor vec, *, Tensor(a!) out) -> Tensor(a!)
  dispatch:
    CPU: legacy::cpu::_th_mv_out
    CUDA: legacy::cuda::_th_mv_out

- func: mvlgamma(Tensor self, int p) -> Tensor
  variants: function, method

- func: mvlgamma_(Tensor(a!) self, int p) -> Tensor(a!)
  variants: method

- func: narrow_copy(Tensor self, int dim, int start, int length) -> Tensor
  variants: method
  dispatch:
    CPU: narrow_copy_dense
    CUDA: narrow_copy_dense
    SparseCPU: narrow_copy_sparse
    SparseCUDA: narrow_copy_sparse

- func: narrow(Tensor(a) self, int dim, int start, int length) -> Tensor(a)
  variants: function, method
  device_guard: False
  named_guard: False

- func: native_batch_norm(Tensor input, Tensor? weight, Tensor? bias, Tensor? running_mean, Tensor? running_var, bool training, float momentum, float eps) -> (Tensor, Tensor, Tensor)
  dispatch:
    CPU: batch_norm_cpu
    CUDA: batch_norm_cuda
    MkldnnCPU: mkldnn_batch_norm

- func: batch_norm_stats(Tensor input, float eps) -> (Tensor, Tensor)
  dispatch:
    CUDA: batch_norm_stats_cuda

- func: batch_norm_elemt(Tensor input, Tensor? weight, Tensor? bias, Tensor mean, Tensor invstd, float eps) -> Tensor
  dispatch:
    CUDA: batch_norm_elemt_cuda

# for backward compatibility
- func: batch_norm_gather_stats(Tensor input, Tensor mean, Tensor invstd, Tensor? running_mean, Tensor? running_var, float momentum, float eps, int count) -> (Tensor, Tensor)
  dispatch:
    CUDA: batch_norm_gather_stats_cuda

- func: batch_norm_gather_stats_with_counts(Tensor input, Tensor mean, Tensor invstd, Tensor? running_mean, Tensor? running_var, float momentum, float eps, int[] counts) -> (Tensor, Tensor)
  dispatch:
    CUDA: batch_norm_gather_stats_with_counts_cuda

- func: native_batch_norm_backward(Tensor grad_out, Tensor input, Tensor? weight, Tensor? running_mean, Tensor? running_var, Tensor? save_mean, Tensor? save_invstd, bool train, float eps, bool[3] output_mask) -> (Tensor, Tensor, Tensor)
  dispatch:
    CPU: batch_norm_backward_cpu
    CUDA: batch_norm_backward_cuda

- func: batch_norm_backward_reduce(Tensor grad_out, Tensor input, Tensor mean, Tensor invstd, bool input_g, bool weight_g, bool bias_g) -> (Tensor, Tensor, Tensor, Tensor)
  dispatch:
    CUDA: batch_norm_backward_reduce_cuda

- func: batch_norm_backward_elemt(Tensor grad_out, Tensor input, Tensor mean, Tensor invstd, Tensor? weight, Tensor mean_dy, Tensor mean_dy_xmu) -> Tensor
  dispatch:
    CUDA: batch_norm_backward_elemt_cuda

- func: batch_norm_update_stats(Tensor input, Tensor? running_mean, Tensor? running_var, float momentum) -> (Tensor, Tensor)
  dispatch:
    CPU: batch_norm_update_stats_cpu
    CUDA: batch_norm_update_stats_cuda

- func: _nnpack_available() -> bool

- func: _nnpack_spatial_convolution(Tensor input, Tensor weight, Tensor? bias, int[2] padding) -> Tensor
  variants: function

- func: _nnpack_spatial_convolution_backward(Tensor input, Tensor grad_output, Tensor weight, int[2] padding, bool[3] output_mask) -> (Tensor, Tensor, Tensor)
  variants: function

- func: _nnpack_spatial_convolution_backward_input(Tensor input, Tensor grad_output, Tensor weight, int[2] padding) -> Tensor
  variants: function

- func: _nnpack_spatial_convolution_backward_weight(Tensor input, int[] weightsize, Tensor grad_output, int[2] padding) -> Tensor
  variants: function

- func: ones(int[] size, *, ScalarType? dtype=None, Layout? layout=None, Device? device=None, bool? pin_memory=None) -> Tensor

- func: ones(int[] size, *, Tensor(a!) out) -> Tensor(a!)

- func: ones_like(Tensor self) -> Tensor

- func: ones_like(Tensor self, *, ScalarType dtype, Layout layout, Device device, bool pin_memory=False) -> Tensor

- func: pairwise_distance(Tensor x1, Tensor x2, float p=2, float eps=1e-06, bool keepdim=False) -> Tensor

- func: cdist(Tensor x1, Tensor x2, float p=2) -> Tensor

- func: _cdist_backward(Tensor grad, Tensor x1, Tensor x2, float p, Tensor cdist) -> Tensor

- func: pdist(Tensor self, float p=2) -> Tensor

- func: _pdist_forward(Tensor self, float p=2) -> Tensor

- func: _pdist_backward(Tensor grad, Tensor self, float p, Tensor pdist) -> Tensor

- func: cosine_similarity(Tensor x1, Tensor x2, int dim=1, float eps=1e-08) -> Tensor
  variants: function

- func: permute(Tensor(a) self, int[] dims) -> Tensor(a)
  variants: method  # This is method-only to match the previous tensor API. In the future we could make this a function too.

# Only exposed from C++ -- in Python,
# we expose it as an attribute `T`, not a function.
#
# I'd like to name this "T" in C++ too, but
# calling a native function "T" causes undefined
# behavior on Windows, for reasons I don't understand
# (maybe related to capital letter collation somehow...)
- func: numpy_T(Tensor(a) self) -> Tensor(a)
  variants: method

- func: pixel_shuffle(Tensor self, int upscale_factor) -> Tensor

- func: is_pinned(Tensor self) -> bool
  variants: method
  named_guard: False

- func: pin_memory(Tensor self) -> Tensor
  variants: method

- func: pinverse(Tensor self, float rcond=1e-15) -> Tensor
  variants: function, method

- func: poisson_nll_loss(Tensor input, Tensor target, bool log_input, bool full, float eps, int reduction) -> Tensor
  variants: function

- func: scalar_tensor(Scalar s, *, ScalarType? dtype=None, Layout? layout=None, Device? device=None, bool? pin_memory=None) -> Tensor

- func: rand(int[] size, *, ScalarType? dtype=None, Layout? layout=None, Device? device=None, bool? pin_memory=None) -> Tensor

- func: rand(int[] size, *, Generator? generator, ScalarType? dtype=None, Layout? layout=None, Device? device=None, bool? pin_memory=None) -> Tensor

- func: rand(int[] size, *, Tensor(a!) out) -> Tensor(a!)

- func: rand(int[] size, *, Generator? generator, Tensor(a!) out) -> Tensor(a!)

- func: rand_like(Tensor self) -> Tensor

- func: rand_like(Tensor self, *, ScalarType dtype, Layout layout, Device device, bool pin_memory=False) -> Tensor

- func: randint(int high, int[] size, *, ScalarType? dtype=None, Layout? layout=None, Device? device=None, bool? pin_memory=None) -> Tensor

- func: randint(int high, int[] size, *, Generator? generator, ScalarType? dtype=None, Layout? layout=None, Device? device=None, bool? pin_memory=None) -> Tensor

- func: randint(int low, int high, int[] size, *, ScalarType? dtype=None, Layout? layout=None, Device? device=None, bool? pin_memory=None) -> Tensor

- func: randint(int low, int high, int[] size, *, Generator? generator, ScalarType? dtype=None, Layout? layout=None, Device? device=None, bool? pin_memory=None) -> Tensor

- func: randint(int high, int[] size, *, Tensor(a!) out) -> Tensor(a!)

- func: randint(int high, int[] size, *, Generator? generator, Tensor(a!) out) -> Tensor(a!)

- func: randint(int low, int high, int[] size, *, Tensor(a!) out) -> Tensor(a!)

- func: randint(int low, int high, int[] size, *, Generator? generator, Tensor(a!) out) -> Tensor(a!)

- func: randint_like(Tensor self, int high) -> Tensor

- func: randint_like(Tensor self, int low, int high) -> Tensor

- func: randint_like(Tensor self, int high, *, ScalarType dtype, Layout layout, Device device, bool pin_memory=False) -> Tensor

- func: randint_like(Tensor self, int low, int high, *, ScalarType dtype, Layout layout, Device device, bool pin_memory=False) -> Tensor

- func: randn(int[] size, *, ScalarType? dtype=None, Layout? layout=None, Device? device=None, bool? pin_memory=None) -> Tensor

- func: randn(int[] size, *, Generator? generator, ScalarType? dtype=None, Layout? layout=None, Device? device=None, bool? pin_memory=None) -> Tensor

- func: randn(int[] size, *, Tensor(a!) out) -> Tensor(a!)

- func: randn(int[] size, *, Generator? generator, Tensor(a!) out) -> Tensor(a!)

- func: randn_like(Tensor self) -> Tensor

- func: randn_like(Tensor self, *, ScalarType dtype, Layout layout, Device device, bool pin_memory=False) -> Tensor

- func: randperm(int n, *, ScalarType? dtype=None, Layout? layout=None, Device? device=None, bool? pin_memory=None) -> Tensor

- func: randperm(int n, *, Generator? generator, ScalarType? dtype=None, Layout? layout=None, Device? device=None, bool? pin_memory=None) -> Tensor

- func: randperm(int n, *, Tensor(a!) out) -> Tensor(a!)

- func: randperm(int n, *, Generator? generator, Tensor(a!) out) -> Tensor(a!)
  dispatch:
    CPU: randperm_out_cpu
    CUDA: randperm_out_cuda

- func: range(Scalar start, Scalar end, Scalar step=1, *, ScalarType? dtype=None, Layout? layout=None, Device? device=None, bool? pin_memory=None) -> Tensor

- func: range(Scalar start, Scalar end, *, ScalarType? dtype=None, Layout? layout=None, Device? device=None, bool? pin_memory=None) -> Tensor

- func: range(Scalar start, Scalar end, Scalar step=1, *, Tensor(a!) out) -> Tensor(a!)
  dispatch:
    CPU: range_cpu_out
    CUDA: range_cuda_out

- func: reciprocal(Tensor self) -> Tensor
  named_guard: False
  variants: function, method

- func: reciprocal_(Tensor(a!) self) -> Tensor(a!)
  named_guard: False
  variants: function, method
  dispatch:
    CPU: _reciprocal__cpu
    CUDA: _reciprocal__cuda

- func: reciprocal(Tensor self, *, Tensor(a!) out) -> Tensor(a!)
  named_guard: False
  dispatch:
    CPU: _reciprocal_out_cpu
    CUDA: _reciprocal_out_cuda

- func: neg(Tensor self) -> Tensor
  named_guard: False
  variants: function, method

- func: neg_(Tensor(a!) self) -> Tensor(a!)
  named_guard: False
  variants: function, method
  dispatch:
    CPU: _neg__cpu
    CUDA: _neg__cuda

- func: neg(Tensor self, *, Tensor(a!) out) -> Tensor(a!)
  named_guard: False
  dispatch:
    CPU: _neg_out_cpu
    CUDA: _neg_out_cuda

- func: repeat(Tensor self, int[] repeats) -> Tensor
  variants: method  # This is method-only to match the previous tensor API. In the future we could make this a function too.

- func: repeat_interleave(Tensor repeats) -> Tensor
  variants: function
  dispatch:
    CPU: repeat_interleave_cpu
    CUDA: repeat_interleave_cuda

- func: repeat_interleave(Tensor self, Tensor repeats, int? dim=None) -> Tensor
  variants: function, method

- func: repeat_interleave(Tensor self, int repeats, int? dim=None) -> Tensor
  variants: function, method

- func: reshape(Tensor self, int[] shape) -> Tensor
  variants: function, method
  device_guard: False
  named_guard: False

- func: _mkldnn_reshape(Tensor self, int[] shape) -> Tensor
  device_guard: False
  requires_tensor: True
  dispatch:
    MkldnnCPU: mkldnn_reshape

- func: reshape_as(Tensor self, Tensor other) -> Tensor
  variants: method
  device_guard: False

- func: round(Tensor self) -> Tensor
  named_guard: False
  variants: function, method

- func: round_(Tensor(a!) self) -> Tensor(a!)
  named_guard: False
  variants: function, method
  dispatch:
    CPU: _round__cpu
    CUDA: _round__cuda

- func: round(Tensor self, *, Tensor(a!) out) -> Tensor(a!)
  named_guard: False
  dispatch:
    CPU: _round_out_cpu
    CUDA: _round_out_cuda

- func: rrelu(Tensor self, Scalar lower=0.125, Scalar upper=0.3333333333333333, bool training=False, Generator? generator=None) -> Tensor

- func: rrelu_(Tensor(a!) self, Scalar lower=0.125, Scalar upper=0.3333333333333333, bool training=False, Generator? generator=None) -> Tensor(a!)

- func: relu(Tensor self) -> Tensor
  variants: function, method
  dispatch:
    CPU: relu
    CUDA: relu
    MkldnnCPU: mkldnn_relu
    QuantizedCPU: quantized_relu

- func: relu_(Tensor(a!) self) -> Tensor(a!)
  named_guard: False
  variants: function, method
  dispatch:
    CPU: relu_
    CUDA: relu_
    MkldnnCPU: mkldnn_relu_

- func: prelu(Tensor self, Tensor weight) -> Tensor
  variants: function, method
  dispatch:
    CPU: prelu_cpu
    CUDA: prelu_cuda

- func: prelu_backward(Tensor grad_output, Tensor self, Tensor weight) -> (Tensor, Tensor)
  variants: function, method
  dispatch:
    CPU: prelu_backward_cpu
    CUDA: prelu_backward_cuda

- func: gelu(Tensor self) -> Tensor
  python_module: nn
  dispatch:
    CPU: gelu_cpu
    CUDA: gelu_cuda

- func: gelu_backward(Tensor grad, Tensor self) -> Tensor
  python_module: nn
  dispatch:
    CPU: gelu_backward_cpu
    CUDA: gelu_backward_cuda

- func: hardshrink(Tensor self, Scalar lambd=0.5) -> Tensor
  variants: function, method
  dispatch:
    CPU: hardshrink_cpu
    CUDA: hardshrink_cuda

- func: hardshrink_backward(Tensor grad_out, Tensor self, Scalar lambd) -> Tensor
  variants: function, method
  dispatch:
    CPU: hardshrink_backward_cpu
    CUDA: hardshrink_backward_cuda

- func: rsqrt(Tensor self) -> Tensor
  named_guard: False
  variants: function, method

- func: rsqrt_(Tensor(a!) self) -> Tensor(a!)
  named_guard: False
  variants: function, method
  dispatch:
    CPU: _rsqrt__cpu
    CUDA: _rsqrt__cuda

- func: rsqrt(Tensor self, *, Tensor(a!) out) -> Tensor(a!)
  named_guard: False
  dispatch:
    CPU: _rsqrt_out_cpu
    CUDA: _rsqrt_out_cuda

- func: select(Tensor(a) self, Dimname dim, int index) -> Tensor(a)
  variants: function, method
  device_guard: False
  named_guard: False

- func: select(Tensor(a) self, int dim, int index) -> Tensor(a)
  variants: function, method
  device_guard: False
  named_guard: False

- func: selu(Tensor self) -> Tensor

- func: selu_(Tensor(a!) self) -> Tensor(a!)

- func: celu(Tensor self, Scalar alpha=1.0) -> Tensor

- func: celu_(Tensor(a!) self, Scalar alpha=1.0) -> Tensor(a!)

- func: sigmoid(Tensor self) -> Tensor
  named_guard: False
  variants: function, method
  dispatch:
    CPU: sigmoid
    CUDA: sigmoid
    MkldnnCPU: mkldnn_sigmoid

- func: sigmoid_(Tensor(a!) self) -> Tensor(a!)
  named_guard: False
  variants: function, method
  dispatch:
    CPU: _sigmoid__cpu
    CUDA: _sigmoid__cuda
    MkldnnCPU: mkldnn_sigmoid_

- func: sigmoid(Tensor self, *, Tensor(a!) out) -> Tensor(a!)
  named_guard: False
  dispatch:
    CPU: _sigmoid_out_cpu
    CUDA: _sigmoid_out_cuda

- func: sin(Tensor self) -> Tensor
  named_guard: False
  variants: function, method

- func: sin_(Tensor(a!) self) -> Tensor(a!)
  named_guard: False
  variants: function, method
  dispatch:
    CPU: _sin__cpu
    CUDA: _sin__cuda

- func: sin(Tensor self, *, Tensor(a!) out) -> Tensor(a!)
  named_guard: False
  dispatch:
    CPU: _sin_out_cpu
    CUDA: _sin_out_cuda

- func: sinh(Tensor self) -> Tensor
  named_guard: False
  variants: function, method

- func: sinh_(Tensor(a!) self) -> Tensor(a!)
  named_guard: False
  variants: function, method
  dispatch:
    CPU: _sinh__cpu
    CUDA: _sinh__cuda

- func: sinh(Tensor self, *, Tensor(a!) out) -> Tensor(a!)
  named_guard: False
  dispatch:
    CPU: _sinh_out_cpu
    CUDA: _sinh_out_cuda

- func: detach(Tensor self) -> Tensor
  variants: function, method

- func: detach_(Tensor(a!) self) -> Tensor(a!)
  variants: function, method

- func: size(Tensor self, int dim) -> int
  variants: function, method
  device_guard: False
  named_guard: False

- func: size(Tensor self, Dimname dim) -> int
  variants: function, method
  device_guard: False
  named_guard: False

- func: slice(Tensor(a) self, int dim=0, int start=0, int end=9223372036854775807, int step=1) -> Tensor(a)
  variants: function, method
  device_guard: False
  named_guard: False

- func: slogdet(Tensor self) -> (Tensor sign, Tensor logabsdet)
  variants: function, method

- func: smm(Tensor self, Tensor mat2) -> Tensor
  variants: function, method

# softmax allows positional dtype, unlike most operators, because kwonly is BC-breaking when loading jit models.
- func: softmax(Tensor self, int dim, ScalarType? dtype=None) -> Tensor
  variants: function, method

- func: _softmax(Tensor self, int dim, bool half_to_float) -> Tensor
  dispatch:
    CPU: softmax_cpu
    CUDA: softmax_cuda
    MkldnnCPU: mkldnn_softmax

- func: _softmax_backward_data(Tensor grad_output, Tensor output, int dim, Tensor self) -> Tensor
  dispatch:
    CPU: softmax_backward_cpu
    CUDA: softmax_backward_cuda

- func: _sparse_add(Tensor self, Tensor other, *, Scalar alpha=1, Tensor(a!) out) -> Tensor(a!)
  dispatch:
    SparseCPU: add_out_sparse_cpu
    SparseCUDA: add_out_sparse_cuda

- func: _sparse_dense_add(Tensor self, Tensor other, *, Scalar alpha=1, Tensor(a!) out) -> Tensor(a!)
  dispatch:
    CPU: add_out_dense_sparse_cpu
    CUDA: add_out_dense_sparse_cuda

- func: _sparse_div_zerodim(Tensor self, Tensor other, *, Tensor(a!) out) -> Tensor(a!)
  dispatch:
    SparseCPU: div_out_sparse_zerodim
    SparseCUDA: div_out_sparse_zerodim

- func: _sparse_div_scalar(Tensor self, Scalar other, *, Tensor(a!) out) -> Tensor(a!)
  dispatch:
    SparseCPU: div_out_sparse_scalar
    SparseCUDA: div_out_sparse_scalar

- func: _sparse_mul(Tensor self, Tensor other, *, Tensor(a!) out) -> Tensor(a!)
  dispatch:
    SparseCPU: mul_out_sparse_cpu
    SparseCUDA: mul_out_sparse_cuda

- func: _sparse_mul_zerodim(Tensor self, Tensor other, *, Tensor(a!) out) -> Tensor(a!)
  dispatch:
    SparseCPU: mul_out_sparse_zerodim
    SparseCUDA: mul_out_sparse_zerodim

- func: _sparse_mul_scalar(Tensor self, Scalar other, *, Tensor(a!) out) -> Tensor(a!)
  dispatch:
    SparseCPU: mul_out_sparse_scalar
    SparseCUDA: mul_out_sparse_scalar

- func: split(Tensor(a) self, int split_size, int dim=0) -> Tensor(a)[]
  variants: function, method
  device_guard: False
  named_guard: False

- func: split_with_sizes(Tensor self, int[] split_sizes, int dim=0) -> Tensor[]
  variants: function, method
  device_guard: False
  named_guard: False

- func: squeeze(Tensor(a) self) -> Tensor(a)
  variants: function, method
  device_guard: False

- func: squeeze(Tensor(a) self, int dim) -> Tensor(a)
  variants: function, method
  device_guard: False

- func: squeeze_(Tensor(a!) self) -> Tensor(a!)
  variants: method
  device_guard: False

- func: squeeze_(Tensor(a!) self, int dim) -> Tensor(a!)
  variants: method
  device_guard: False

- func: sspaddmm(Tensor self, Tensor mat1, Tensor mat2, *, Scalar beta=1, Scalar alpha=1) -> Tensor
  variants: function, method

- func: sspaddmm(Tensor self, Tensor mat1, Tensor mat2, *, Scalar beta=1, Scalar alpha=1, Tensor(a!) out) -> Tensor(a!)
  dispatch:
    CPU: _sspaddmm_out_only_sparse
    CUDA: _sspaddmm_out_only_sparse_cuda
    SparseCPU: _sspaddmm_out_cpu
    SparseCUDA: _sspaddmm_out_cuda

- func: stack(Tensor[] tensors, int dim=0) -> Tensor

- func: stack(Tensor[] tensors, int dim=0, *, Tensor(a!) out) -> Tensor(a!)

# The signature is designed to be consistent with librosa except that it is
# missing the `pad_mode` and `center` arguments, which are taken care of at
# `torch.functional.py`. They shall be moved here once we have mapping between
# Python strings and C++ Enum in codegen.
- func: stft(Tensor self, int n_fft, int? hop_length=None, int? win_length=None, Tensor? window=None, bool normalized=False, bool onesided=True) -> Tensor
  variants: function, method

- func: stride(Tensor self, int dim) -> int
  variants: function, method
  device_guard: False
  named_guard: False

- func: stride(Tensor self, Dimname dim) -> int
  variants: function, method
  device_guard: False
  named_guard: False

- func: sum(Tensor self, *, ScalarType? dtype=None) -> Tensor
  variants: function, method
  named_guard: False

- func: sum(Tensor self, int[1] dim, bool keepdim=False, *, ScalarType? dtype=None) -> Tensor
  variants: function, method
  named_guard: False

- func: sum(Tensor self, Dimname[1] dim, bool keepdim=False, *, ScalarType? dtype=None) -> Tensor
  variants: function, method
  named_guard: False

- func: sum(Tensor self, int[1] dim, bool keepdim=False, *, ScalarType? dtype=None, Tensor(a!) out) -> Tensor(a!)
  named_guard: False

- func: sum(Tensor self, Dimname[1] dim, bool keepdim=False, *, ScalarType? dtype=None, Tensor(a!) out) -> Tensor(a!)
  named_guard: False

- func: sum_to_size(Tensor self, int[] size) -> Tensor
  variants: method
  device_guard: False

- func: sqrt(Tensor self) -> Tensor
  named_guard: False
  variants: function, method

- func: sqrt_(Tensor(a!) self) -> Tensor(a!)
  named_guard: False
  variants: function, method
  dispatch:
    CPU: _sqrt__cpu
    CUDA: _sqrt__cuda

- func: sqrt(Tensor self, *, Tensor(a!) out) -> Tensor(a!)
  named_guard: False
  dispatch:
    CPU: _sqrt_out_cpu
    CUDA: _sqrt_out_cuda

- func: std(Tensor self, bool unbiased=True) -> Tensor
  variants: function, method

- func: std(Tensor self, int[1] dim, bool unbiased=True, bool keepdim=False) -> Tensor
  variants: function, method

- func: std_mean(Tensor self, bool unbiased=True) -> (Tensor, Tensor)
  variants: function

- func: std_mean(Tensor self, int[1] dim, bool unbiased=True, bool keepdim=False) -> (Tensor, Tensor)
  variants: function

- func: std(Tensor self, int[1] dim, bool unbiased=True, bool keepdim=False, *, Tensor(a!) out) -> Tensor(a!)

- func: prod(Tensor self, *, ScalarType? dtype=None) -> Tensor
  variants: function, method
  named_guard: False

- func: prod(Tensor self, int dim, bool keepdim=False, *, ScalarType? dtype=None) -> Tensor
  variants: function, method
  named_guard: False

- func: prod(Tensor self, int dim, bool keepdim=False, *, ScalarType? dtype=None, Tensor(a!) out) -> Tensor(a!)
  named_guard: False

- func: prod(Tensor self, Dimname dim, bool keepdim=False, *, ScalarType? dtype=None) -> Tensor
  variants: function, method
  named_guard: False

- func: prod(Tensor self, Dimname dim, bool keepdim=False, *, ScalarType? dtype=None, Tensor(a!) out) -> Tensor(a!)
  named_guard: False


- func: t(Tensor(a) self) -> Tensor(a)
  device_guard: False
  variants: function, method

- func: t_(Tensor(a!) self) -> Tensor(a!)
  device_guard: False
  variants: method

- func: tan(Tensor self) -> Tensor
  named_guard: False
  variants: function, method

- func: tan_(Tensor(a!) self) -> Tensor(a!)
  named_guard: False
  variants: function, method
  dispatch:
    CPU: _tan__cpu
    CUDA: _tan__cuda

- func: tan(Tensor self, *, Tensor(a!) out) -> Tensor(a!)
  named_guard: False
  dispatch:
    CPU: _tan_out_cpu
    CUDA: _tan_out_cuda

- func: tanh(Tensor self) -> Tensor
  named_guard: False
  variants: function, method

- func: tanh_(Tensor(a!) self) -> Tensor(a!)
  named_guard: False
  variants: function, method
  dispatch:
    CPU: _tanh__cpu
    CUDA: _tanh__cuda

- func: tanh(Tensor self, *, Tensor(a!) out) -> Tensor(a!)
  named_guard: False
  dispatch:
    CPU: _tanh_out_cpu
    CUDA: _tanh_out_cuda

- func: tensordot(Tensor self, Tensor other, int[] dims_self, int[] dims_other) -> Tensor
  variants: function

# TODO: namespace threshold in 'nn'
- func: threshold(Tensor self, Scalar threshold, Scalar value) -> Tensor
  variants: function

- func: threshold_(Tensor(a!) self, Scalar threshold, Scalar value) -> Tensor(a!)
  variants: function

- func: threshold(Tensor self, Scalar threshold, Scalar value, *, Tensor(a!) out) -> Tensor(a!)

- func: threshold_backward(Tensor grad_output, Tensor self, Scalar threshold) -> Tensor
  variants: function

- func: transpose(Tensor(a) self, int dim0, int dim1) -> Tensor(a)
  variants: function, method
  device_guard: False

- func: _mkldnn_transpose(Tensor self, int dim0, int dim1) -> Tensor
  device_guard: False
  requires_tensor: True
  dispatch:
    MkldnnCPU: mkldnn_transpose

- func: transpose_(Tensor(a!) self, int dim0, int dim1) -> Tensor(a!)
  variants: method
  device_guard: False

- func: _mkldnn_transpose_(Tensor(a!) self, int dim0, int dim1) -> Tensor(a!)
  device_guard: False
  requires_tensor: True
  dispatch:
    MkldnnCPU: mkldnn_transpose_

- func: one_hot(Tensor self, int num_classes=-1) -> Tensor
  python_module: nn
  variants: function

- func: flip(Tensor self, int[] dims) -> Tensor
  variants: function, method
  dispatch:
    CPU: flip_cpu
    CUDA: flip_cuda

- func: roll(Tensor self, int[1] shifts, int[1] dims=[]) -> Tensor
  variants: function, method
  dispatch:
    CPU: roll_cpu
    CUDA: roll_cuda

# default int[] value [0,1] should not add space after comma, since native_parse.py uses ', ' to split args
- func: rot90(Tensor self, int k=1, int[] dims=[0,1]) -> Tensor
  variants: function, method

- func: trapz(Tensor y, Tensor x, *, int dim=-1) -> Tensor

- func: trapz(Tensor y, *, float dx=1, int dim=-1) -> Tensor

- func: _trilinear(Tensor i1, Tensor i2, Tensor i3, int[] expand1, int[] expand2, int[] expand3, int[] sumdim, int unroll_dim=1) -> Tensor

- func: triplet_margin_loss(Tensor anchor, Tensor positive, Tensor negative, float margin=1.0, float p=2, float eps=1e-06, bool swap=False, int reduction=Mean) -> Tensor

- func: trunc(Tensor self) -> Tensor
  named_guard: False
  variants: function, method

- func: trunc_(Tensor(a!) self) -> Tensor(a!)
  named_guard: False
  variants: function, method
  dispatch:
    CPU: _trunc__cpu
    CUDA: _trunc__cuda

- func: trunc(Tensor self, *, Tensor(a!) out) -> Tensor(a!)
  named_guard: False
  dispatch:
    CPU: _trunc_out_cpu
    CUDA: _trunc_out_cuda

- func: type_as(Tensor self, Tensor other) -> Tensor
  variants: method

- func: _has_compatible_shallow_copy_type(Tensor self, Tensor from) -> bool
  variants: function

- func: _unique(Tensor self, bool sorted=True, bool return_inverse=False) -> (Tensor, Tensor)
  variants: function
  dispatch:
    CPU: _unique_cpu
    CUDA: _unique_cuda

- func: unique_dim(Tensor self, int dim, bool sorted=True, bool return_inverse=False, bool return_counts=False) -> (Tensor, Tensor, Tensor)
  variants: function
  dispatch:
    CPU: unique_dim_cpu
    CUDA: unique_dim_cuda

- func: unique_consecutive(Tensor self, bool return_inverse=False, bool return_counts=False, int? dim=None) -> (Tensor, Tensor, Tensor)
  variants: function
  dispatch:
    CPU: unique_consecutive_cpu
    CUDA: unique_consecutive_cuda

- func: unique_dim_consecutive(Tensor self, int dim, bool return_inverse=False, bool return_counts=False) -> (Tensor, Tensor, Tensor)
  variants: function
  dispatch:
    CPU: unique_dim_consecutive_cpu
    CUDA: unique_dim_consecutive_cuda

# _unique and _unique_dim are fragile and modifying them easily cause internal break
# the below operator is a temporary hack for adding return_counts support
# Please don't rely on these two operators, they will be removed soon

- func: _unique2(Tensor self, bool sorted=True, bool return_inverse=False, bool return_counts=False) -> (Tensor, Tensor, Tensor)
  variants: function
  dispatch:
    CPU: _unique2_cpu
    CUDA: _unique2_cuda

- func: _unsafe_view(Tensor self, int[] size) -> Tensor

- func: unsqueeze(Tensor(a) self, int dim) -> Tensor(a)
  variants: function, method
  device_guard: False

- func: unsqueeze_(Tensor(a!) self, int dim) -> Tensor(a!)
  variants: method
  device_guard: False

- func: var(Tensor self, bool unbiased=True) -> Tensor
  variants: function, method

- func: var(Tensor self, int[1] dim, bool unbiased=True, bool keepdim=False) -> Tensor
  variants: function, method

- func: var(Tensor self, int[1] dim, bool unbiased=True, bool keepdim=False, *, Tensor(a!) out) -> Tensor(a!)

- func: var_mean(Tensor self, bool unbiased=True) -> (Tensor, Tensor)
  variants: function

- func: var_mean(Tensor self, int[1] dim, bool unbiased=True, bool keepdim=False) -> (Tensor, Tensor)
  variants: function

- func: view_as(Tensor self, Tensor other) -> Tensor
  variants: method
  device_guard: False

# we define both of these because 'where' does the broadcast and '_s_where' doesn't;
# this allows us to implicitly calculate the broadcast derivative, while only dealing with the
# _s_where derivative.
- func: where(Tensor condition, Tensor self, Tensor other) -> Tensor
  variants: function, method

- func: where(Tensor condition) -> Tensor[]
  variants: function

- func: _s_where(Tensor condition, Tensor self, Tensor other) -> Tensor
  variants: function
  dispatch:
    CPU: _s_where_cpu
    CUDA: _s_where_cuda

- func: norm_except_dim(Tensor v, int pow=2, int dim=0) -> Tensor
  variants: function

# VariableType::_weight_norm does not want to be given a gap in the autograd graph,
# so we don't define "dispatch" variants for it.
- func: _weight_norm(Tensor v, Tensor g, int dim=0) -> Tensor
  variants: function

- func: _weight_norm_cuda_interface(Tensor v, Tensor g, int dim=0) -> (Tensor, Tensor)
  variants: function
  dispatch:
    CUDA: weight_norm_cuda

- func: _weight_norm_cuda_interface_backward(Tensor grad_w, Tensor saved_v, Tensor saved_g, Tensor saved_norms, int dim) -> (Tensor, Tensor)
  variants: function
  dispatch:
    CUDA: weight_norm_cuda_backward

- func: _weight_norm_differentiable_backward(Tensor grad_w, Tensor saved_v, Tensor saved_g, Tensor saved_norms, int dim) -> (Tensor, Tensor)
  variants: function

- func: zeros(int[] size, *, ScalarType? dtype=None, Layout? layout=None, Device? device=None, bool? pin_memory=None) -> Tensor

- func: zeros(int[] size, *, Tensor(a!) out) -> Tensor(a!)

- func: zeros_like(Tensor self) -> Tensor

- func: zeros_like(Tensor self, *, ScalarType dtype, Layout layout, Device device, bool pin_memory=False) -> Tensor

- func: _standard_gamma_grad(Tensor self, Tensor output) -> Tensor
  variants: function
  dispatch:
    CPU: _standard_gamma_grad_cpu
    CUDA: _standard_gamma_grad_cuda

- func: _standard_gamma(Tensor self, Generator? generator=None) -> Tensor
  variants: function
  dispatch:
    CPU: _s_gamma_cpu
    CUDA: _s_gamma_cuda

- func: _dirichlet_grad(Tensor x, Tensor alpha, Tensor total) -> Tensor
  dispatch:
    CPU: _dirichlet_grad_cpu
    CUDA: _dirichlet_grad_cuda

- func: _sample_dirichlet(Tensor self, Generator? generator=None) -> Tensor
  variants: function
  dispatch:
    CPU: _s_dirichlet_cpu
    CUDA: _s_dirichlet_cuda

- func: poisson(Tensor self, Generator? generator=None) -> Tensor
  dispatch:
    CPU: _s_poisson_cpu
    CUDA: _s_poisson_cuda

# When more variants get ported to native, this dispatch will get more
# complicated

- func: native_norm(Tensor self, Scalar p=2) -> Tensor
  dispatch:
    SparseCPU: norm_sparse
    SparseCUDA: norm_sparse

# TODO: reduce signatures down to one when optional args is available
- func: _sparse_sum(Tensor self) -> Tensor

- func: _sparse_sum(Tensor self, *, ScalarType dtype) -> Tensor

- func: _sparse_sum(Tensor self, int[1] dim) -> Tensor

- func: _sparse_sum(Tensor self, int[1] dim, *, ScalarType dtype) -> Tensor

- func: _sparse_sum_backward(Tensor grad, Tensor self, int[] dim) -> Tensor
  dispatch:
      SparseCPU: _sparse_sum_backward_cpu
      SparseCUDA: _sparse_sum_backward_cuda

- func: norm(Tensor self, Scalar? p, *, ScalarType dtype) -> Tensor
  variants: function, method

- func: norm(Tensor self, Scalar p=2) -> Tensor
  variants: function, method

- func: norm(Tensor self, Scalar? p, int[1] dim, bool keepdim, *, ScalarType dtype) -> Tensor
  variants: function, method

- func: norm(Tensor self, Scalar? p, int[1] dim, bool keepdim=False) -> Tensor
  variants: function, method

- func: norm(Tensor self, Scalar? p, int[1] dim, bool keepdim, *, ScalarType dtype, Tensor(a!) out) -> Tensor(a!)

- func: norm(Tensor self, Scalar? p, int[1] dim, bool keepdim=False, *, Tensor(a!) out) -> Tensor(a!)

- func: frobenius_norm(Tensor self) -> Tensor
  variants: function

- func: frobenius_norm(Tensor self, int[1] dim, bool keepdim=False) -> Tensor
  variants: function

- func: frobenius_norm(Tensor self, int[1] dim, bool keepdim=False, *, Tensor(a!) out) -> Tensor(a!)
  variants: function

- func: nuclear_norm(Tensor self, bool keepdim=False) -> Tensor
  variants: function

- func: nuclear_norm(Tensor self, bool keepdim=False, *, Tensor(a!) out) -> Tensor(a!)
  variants: function

- func: nuclear_norm(Tensor self, int[2] dim, bool keepdim=False) -> Tensor
  variants: function

- func: nuclear_norm(Tensor self, int[2] dim, bool keepdim=False, *, Tensor(a!) out) -> Tensor(a!)
  variants: function

- func: clone(Tensor self) -> Tensor
  variants: function, method
  dispatch:
    CPU: clone
    CUDA: clone
    SparseCPU: clone_sparse
    SparseCUDA: clone_sparse
    MkldnnCPU: mkldnn_clone
    QuantizedCPU: quantized_clone

- func: resize_as_(Tensor(a!) self, Tensor the_template) -> Tensor(a!)
  variants: function, method
  dispatch:
    CPU: resize_as_cpu_
    CUDA: resize_as_cuda_
    SparseCPU: resize_as_sparse_
    SparseCUDA: resize_as_sparse_

- func: pow(Tensor self, Scalar exponent, *, Tensor(a!) out) -> Tensor(a!)
  dispatch:
    CPU: legacy::cpu::_th_pow_out
    CUDA: legacy::cuda::_th_pow_out
    SparseCPU: pow_out_sparse_scalar
    SparseCUDA: pow_out_sparse_scalar

- func: pow(Tensor self, Scalar exponent) -> Tensor
  variants: function, method
  dispatch:
    CPU: legacy::cpu::_th_pow
    CUDA: legacy::cuda::_th_pow
    SparseCPU: pow_sparse_scalar
    SparseCUDA: pow_sparse_scalar

- func: zero_(Tensor(a!) self) -> Tensor(a!)
  named_guard: False
  variants: method, function
  dispatch:
    CPU: legacy::cpu::_th_zero_
    CUDA: legacy::cuda::_th_zero_
    SparseCPU: zero_sparse_
    SparseCUDA: zero_sparse_
    MkldnnCPU: mkldnn_zero_

- func: sub(Tensor self, Tensor other, *, Scalar alpha=1, Tensor(a!) out) -> Tensor(a!)
  named_guard: False

- func: sub(Tensor self, Tensor other, *, Scalar alpha=1) -> Tensor
  variants: function, method
  named_guard: False

- func: sub_(Tensor(a!) self, Tensor other, *, Scalar alpha=1) -> Tensor(a!)
  variants: method
  named_guard: False

# For C++ only, until we have conversion from C++ numbers to Tensor
- func: sub(Tensor self, Scalar other, Scalar alpha=1) -> Tensor
  variants: function, method
  named_guard: False

- func: sub_(Tensor(a!) self, Scalar other, Scalar alpha=1) -> Tensor(a!)
  variants: method
  named_guard: False

- func: rsub(Tensor self, Tensor other, *, Scalar alpha=1) -> Tensor
  variants: function
  named_guard: False

# For C++ only, until we have conversion from C++ numbers to Tensor
- func: rsub(Tensor self, Scalar other, Scalar alpha=1) -> Tensor
  variants: function
  named_guard: False

- func: s_native_addmm(Tensor self, Tensor mat1, Tensor mat2, *, Scalar beta=1, Scalar alpha=1, Tensor(a!) out) -> Tensor(a!)
  dispatch:
    CPU: s_addmm_out_sparse_dense_cpu
    CUDA: s_addmm_out_sparse_dense_cuda

- func: s_native_addmm(Tensor self, Tensor mat1, Tensor mat2, *, Scalar beta=1, Scalar alpha=1) -> Tensor
  dispatch:
    CPU: s_addmm_sparse_dense_cpu
    CUDA: s_addmm_sparse_dense_cuda

- func: s_native_addmm_(Tensor(a!) self, Tensor mat1, Tensor mat2, *, Scalar beta=1, Scalar alpha=1) -> Tensor(a!)
  dispatch:
    CPU: s_addmm_sparse_dense_cpu_
    CUDA: s_addmm_sparse_dense_cuda_

- func: _sparse_addmm(Tensor self, Tensor sparse, Tensor dense, *, Scalar beta=1, Scalar alpha=1) -> Tensor

- func: addmm(Tensor self, Tensor mat1, Tensor mat2, *, Scalar beta=1, Scalar alpha=1, Tensor(a!) out) -> Tensor(a!)

- func: addmm(Tensor self, Tensor mat1, Tensor mat2, *, Scalar beta=1, Scalar alpha=1) -> Tensor
  variants: function, method

- func: addmm_(Tensor(a!) self, Tensor mat1, Tensor mat2, *, Scalar beta=1, Scalar alpha=1) -> Tensor(a!)
  variants: method


# NOTE [ Sparse: autograd and API ]
#
#
# Sparse Tensor Constructors
# ~~~~~~~~~~~~~~~~~~~~~~~~~~
#
# The API entry points to sparse tensor construction should be
# `sparse_coo tensor` and `_sparse_coo_tensor_unsafe`. Depending on whether the
# indices and values tensors are given, they eventually dispatch to either
# `sparse_coo_tensor_with_dims` or `sparse_coo_tensor_with_dims_and_tensors`.
#
# The autograd support for ctor is implement on `sparse_coo_tensor_with_dims_and_tensors`.
#
# The API methods `sparse_coo tensor` and `_sparse_coo_tensor_unsafe`
# **must not** have specific type dispatches because otherwise codegen will
# consider them as abstract methods (see Note [Abstract ATen methods]), dispatch
# using **Tensor** type, and thus lose autograd tracking on the actual method
# they dispatch to, e.g., `sparse_coo_tensor_with_dims_and_tensors`.
#
# The actual ctors `sparse_coo_tensor_with_dims` and `sparse_coo_tensor_with_dims_and_tensors`,
# on the other hand, need to create `SparseTensorImpl` and know nothing about
# how `VariableType`s work. So they need to be dispatched using Tensor types.
# We thus put `requires_tensor=True` to ensure that `VariableType` will unwrap
# the given variables and call with the Tensor type.
#
#
# Sparse Methods API Design
# ~~~~~~~~~~~~~~~~~~~~~~~~~
#
# Goals: 1. Flexible API for users to write custom sparse ops
#        2. ctor and member accessor with autograd support
#
# To achieve 1, we need to provide a set of *dangerous* APIs (dangerous in the
# sense that misusing them will break sparse tensor invariant and may out in
# unexpected behavior, e.g., crash). These methods are all prefixed with
# underscore "_" to indicate that they should be used with care. We provide:
#
#   + `_indices()`: returns the *raw* indices within the sparse tensor (not just
#                   sharing storage). Any inplace operation will change the
#                   actual indices, including t_, set_, as_strided_, resize_,
#                   etc.
#   + `_values()`: returns the *raw* values within the sparse tensor. Similar
#                  semantics as `_indices()`
#   + `_nnz()`: returns the number of non-zero entries. This will always be
#               determined by the shapes of indices and values.
#   + `_coalesced_(bool)`: inplace sets whether the tensor is coalesced, and
#                          returns itself.
#
# These methods are very useful in writing new operations, e.g., a custom
# autograd Function.
#
# We also provide other public *safe* APIs:
#   + `indices()`: returns a **view** of the indices tensor if the sparse tensor
#                  is **coalesced**.
#   + `values()`: returns a **view** of the values tensor if the containing
#                 sparse tensor is **coalesced**.
#   + `sparse_dim()`: number of sparse dimensions
#   + `dense_dim()`: number of dense dimensions
#   + `is_coalesced()`: whether the sparse tensor is coalesced
#
# `_indices()` and `_values()` should returns the raw indices and values dense
# tensors within a sparse tensor. They can be quite unsafe with inplace
# operations like `t_()`, and exposes uncoalesced indices and values. The public
# recommended API is `indices()` and `values()`, both of which first check that
# the tensor is coalesced and return views on those tensors.
#
#
# Autograd Support
# ~~~~~~~~~~~~~~~~
#
# Autograd is supported on `values()` and sparse tensor ctor with indices and
# values tensors. E.g., `torch.sparse_coo_tensor(i, v).values().sum()` is
# differentiable w.r.t. `v`.
#
# NB: The `values()` and `_values()` operators are special in that they are
# layout-aware, i.e., the output depends not just on the data it represents, but
# also on the input layout details (in this case, the `indices` tensor). See
# NOTE [ as_strided Backward and layout-aware/agnostic autograd ] in Functions.cpp
# for discussion on layout-aware vs layout-agnostic autograd. Since PyTorch ops
# operate in the layout-agnostic mode, similar to `as_strided`, backward of
# these two operators need to consider them in a layout-agnostic way:
#   + `values()`:
#     Input is coalesced.
#     We just pretend having `input.indices()` as an additional argument
#     `input_indices`, then forward is similar to
#     `input.to(kStrided).index_select(input_indices)` regardless of the layout.
#     Note that `values()` normally is layout-aware even if we constrain
#     ourselves on sparse inputs since it may include all zeros values entries
#     as "present" entries.
#   + `_values()`:
#     Input may be uncoalesced.
#     It is not straightforward to construct a layout-agnostic version because
#     duplicate indices entries may exist and additional parameterization is
#     needed to distribute the value into different values entries. Furthermore,
#     this op is intended to provide ways to write custom sparse ops, rather
#     than being used in autograd graph, so it is marked as *non-differentiable*
#     in derivatives.yaml.
#
# Before reading the following, see NOTE [ Autograd Variable Views ] in
# variable.h for details on views that are tracked by autograd, and views that
# are not.
#
# Moreover, these methods return tensors that share storage with inputs, so we
# mark these methods as view ops to support autograd history tracking.
# The sparse tensor ctor output should technically be view of both input indices
# and values tensors, but currently we only support setting as view of a single
# Variable, so it is only view of the values tensor.
# TODO: clone indices in sparse tensor ctor.
#
# For other methods that return outputs that share storage with inputs, i.e.,
# `indices()` and `_indices()`. We mark their outputs as non-differentiable, so
# the view relation is not tracked by autograd, but the version counter is still
# shared. In other words, their outputs are non-differentiable views of the
# sparse tensor.


# FIXME: would be nicer if TensorOptions was optional based; not adding default arguments for options given
# the default would never make sense.
- func: sparse_coo_tensor(int[] size, *, ScalarType dtype, Layout layout, Device device, bool pin_memory=False) -> Tensor

- func: sparse_coo_tensor(Tensor indices, Tensor values, *, ScalarType? dtype=None, Layout? layout=None, Device? device=None, bool? pin_memory=None) -> Tensor

- func: sparse_coo_tensor(Tensor indices, Tensor values, int[] size, *, ScalarType? dtype=None, Layout? layout=None, Device? device=None, bool? pin_memory=None) -> Tensor

- func: _sparse_coo_tensor_unsafe(Tensor indices, Tensor values, int[] size, *, ScalarType? dtype=None, Layout? layout=None, Device? device=None, bool? pin_memory=None) -> Tensor

- func: _sparse_coo_tensor_with_dims(int sparse_dim, int dense_dim, int[] size, *, ScalarType dtype, Layout layout, Device device, bool pin_memory=False) -> Tensor
  dispatch:
    SparseCPU: new_with_dims_sparse
    SparseCUDA: new_with_dims_sparse
  requires_tensor: True

- func: _sparse_coo_tensor_with_dims_and_tensors(int sparse_dim, int dense_dim, int[] size, Tensor indices, Tensor values, *, ScalarType dtype, Layout layout, Device device, bool pin_memory=False) -> Tensor
  dispatch:
    SparseCPU: new_with_dims_and_tensor_sparse
    SparseCUDA: new_with_dims_and_tensor_sparse
  requires_tensor: True

- func: sparse_resize_(Tensor(a!) self, int[] size, int sparse_dim, int dense_dim) -> Tensor(a!)
  variants: method
  dispatch:
    SparseCPU: sparse_resize_
    SparseCUDA: sparse_resize_
  requires_tensor: True

- func: sparse_resize_and_clear_(Tensor(a!) self, int[] size, int sparse_dim, int dense_dim) -> Tensor(a!)
  variants: method
  dispatch:
    SparseCPU: sparse_resize_and_clear_
    SparseCUDA: sparse_resize_and_clear_
  requires_tensor: True


- func: sparse_mask(Tensor self, Tensor mask) -> Tensor
  variants: method
  dispatch:
    CPU: sparse_mask_cpu
    CUDA: sparse_mask_cuda
  requires_tensor: True


- func: to_dense(Tensor self) -> Tensor
  variants: method
  dispatch:
    SparseCPU: sparse_to_dense
    SparseCUDA: sparse_to_dense
    MkldnnCPU: mkldnn_to_dense
  requires_tensor: True

- func: to_dense_backward(Tensor grad, Tensor input) -> Tensor

- func: sparse_dim(Tensor self) -> int
  variants: method
  dispatch:
    SparseCPU: sparse_dim_sparse
    SparseCUDA: sparse_dim_sparse
  requires_tensor: True
  device_guard: False

# legacy method
- func: _dimI(Tensor self) -> int
  variants: method
  dispatch: sparse_dim_sparse
  requires_tensor: True
  device_guard: False


- func: dense_dim(Tensor self) -> int
  variants: method
  dispatch:
    SparseCPU: dense_dim_sparse
    SparseCUDA: dense_dim_sparse
  requires_tensor: True
  device_guard: False

# legacy method
- func: _dimV(Tensor self) -> int
  variants: method
  dispatch: dense_dim_sparse
  requires_tensor: True
  device_guard: False


- func: _nnz(Tensor self) -> int
  variants: method
  dispatch:
    SparseCPU: _nnz_sparse
    SparseCUDA: _nnz_sparse
  requires_tensor: True
  device_guard: False


- func: coalesce(Tensor self) -> Tensor
  variants: method
  dispatch:
    SparseCPU: coalesce_sparse_cpu
    SparseCUDA: coalesce_sparse_cuda
  requires_tensor: True


- func: is_coalesced(Tensor self) -> bool
  variants: method
  dispatch:
    SparseCPU: is_coalesced_sparse
    SparseCUDA: is_coalesced_sparse
  requires_tensor: True
  device_guard: False
  named_guard: False


- func: _indices(Tensor(a) self) -> Tensor(a)
  variants: method
  dispatch:
    SparseCPU: _indices_sparse
    SparseCUDA: _indices_sparse
  requires_tensor: True
  device_guard: False

- func: _values(Tensor(a) self) -> Tensor(a)
  variants: method
  dispatch:
    SparseCPU: _values_sparse
    SparseCUDA: _values_sparse
  requires_tensor: True
  device_guard: False

# This method doesn't do any check but only directly sets the flag. So it can be
# a bit unsafe. Similar to _indices and _values, this is useful for implementing
# custom sparse operations in Python/C++ extension.
- func: _coalesced_(Tensor(a!) self, bool coalesced) -> Tensor(a!)
  variants: method
  dispatch:
    SparseCPU: _coalesced_sparse_
    SparseCUDA: _coalesced_sparse_
  requires_tensor: True
  device_guard: False

- func: indices(Tensor(a) self) -> Tensor(a)
  variants: method
  dispatch:
    SparseCPU: indices_sparse
    SparseCUDA: indices_sparse
  requires_tensor: True
  device_guard: False

- func: values(Tensor(a) self) -> Tensor(a)
  variants: method
  dispatch:
    SparseCPU: values_sparse
    SparseCUDA: values_sparse
  requires_tensor: True
  device_guard: False


- func: hspmm(Tensor mat1, Tensor mat2, *, Tensor(a!) out) -> Tensor(a!)
  dispatch:
    SparseCPU: hspmm_out_sparse_cpu
    SparseCUDA: hspmm_out_sparse_cuda
  requires_tensor: True

- func: hspmm(Tensor mat1, Tensor mat2) -> Tensor
  dispatch:
    SparseCPU: hspmm_sparse_cpu
    SparseCUDA: hspmm_sparse_cuda
  requires_tensor: True

- func: copy_sparse_to_sparse_(Tensor(a!) self, Tensor src, bool non_blocking=False) -> Tensor(a!)
  variants: function
  dispatch:
    SparseCPU: copy_sparse_
    SparseCUDA: copy_sparse_
  requires_tensor: True

- func: numel(Tensor self) -> int
  variants: function, method
  device_guard: False
  named_guard: False

- func: unbind(Tensor(a) self, int dim=0) -> Tensor(a)[]
  variants: function, method

- func: to_sparse(Tensor self, int sparse_dim) -> Tensor
  variants: method
  dispatch:
    CPU: dense_to_sparse
    CUDA: dense_to_sparse

- func: to_sparse(Tensor self) -> Tensor
  variants: method
  dispatch:
    CPU: dense_to_sparse
    CUDA: dense_to_sparse

- func: to_mkldnn(Tensor self) -> Tensor
  variants: method
  dispatch:
    CPU: dense_to_mkldnn

- func: mkldnn_reorder_conv2d_weight(Tensor self, int[2] padding=0, int[2] stride=1, int[2] dilation=1, int groups=1) -> Tensor
  variants: function
  python_module: nn
  dispatch:
    MkldnnCPU: mkldnn_reorder_conv2d_weight

- func: to_mkldnn_backward(Tensor grad, Tensor input) -> Tensor

- func: quantize_linear(Tensor self, float scale, int zero_point, ScalarType dtype) -> Tensor
  variants: function
  dispatch:
    CPU: quantize_linear_cpu

- func: quantize_linear_per_channel(Tensor self, Tensor scales, Tensor zero_points, int[] axis, ScalarType dtype) -> Tensor
  variants: function
  dispatch:
    CPU: quantize_linear_per_channel_cpu

- func: dequantize(Tensor self) -> Tensor
  variants: function, method
  dispatch:
    QuantizedCPU: dequantize_quant

- func: _dequantize_linear(Tensor self, float scale, int zero_point, ScalarType dtype) -> Tensor
  variants: function
  dispatch:
    CPU: dequantize_linear_cpu

- func: q_scale(Tensor self) -> float
  variants: function, method
  dispatch:
    QuantizedCPU: q_scale_quant

- func: q_zero_point(Tensor self) -> int
  variants: function, method
  dispatch:
    QuantizedCPU: q_zero_point_quant

- func: int_repr(Tensor self) -> Tensor
  variants: function, method
  dispatch:
    QuantizedCPU: int_repr_quant

- func: _per_tensor_affine_qtensor(Tensor self, float scale, int zero_point) -> Tensor
  dispatch:
    CPU: per_tensor_affine_qtensor_cpu

- func: qscheme(Tensor self) -> QScheme
  variants: method
  dispatch:
    QuantizedCPU: qscheme_quant

- func: fake_quantize_per_tensor_affine(Tensor self, float scale, int zero_point, int quant_min, int quant_max) -> Tensor
  variants: function
  dispatch:
    CPU: fake_quantize_per_tensor_affine_cpu
    CUDA: fake_quantize_per_tensor_affine_cuda

- func: fake_quantize_per_tensor_affine_backward(Tensor grad, Tensor self, float scale, int zero_point, int quant_min, int quant_max) -> Tensor
  variants: function
  dispatch:
    CPU: fake_quantize_per_tensor_affine_backward_cpu
    CUDA: fake_quantize_per_tensor_affine_backward_cuda

# to(Device) must not exist because all constructors of Device also works for
# TensorOptions. Otherwise, an ambiguity error is thrown.
# See NOTE [ TensorOptions Constructors ].
- func: to(Tensor self, *, ScalarType dtype, Layout layout, Device device, bool pin_memory=False, bool non_blocking=False, bool copy=False) -> Tensor
  variants: method
  device_guard: False
  named_guard: False

- func: to(Tensor self, Device device, ScalarType dtype, bool non_blocking=False, bool copy=False) -> Tensor
  variants: method
  device_guard: False
  named_guard: False

- func: to(Tensor self, ScalarType dtype, bool non_blocking=False, bool copy=False) -> Tensor
  variants: method
  device_guard: False
  named_guard: False

- func: to(Tensor self, Tensor other, bool non_blocking=False, bool copy=False) -> Tensor
  variants: method
  device_guard: False

- func: meshgrid(Tensor[] tensors) -> Tensor[]

- func: cartesian_prod(Tensor[] tensors) -> Tensor
  variants: function

- func: combinations(Tensor self, int r=2, bool with_replacement=False) -> Tensor
  variants: function

- func: item(Tensor self) -> Scalar
  variants: method
  named_guard: False

# NB: Does NOT check precondition that numel == 1
- func: _local_scalar_dense(Tensor self) -> Scalar
  dispatch:
    CPU: _local_scalar_dense_cpu
    CUDA: _local_scalar_dense_cuda
  variants: function
  named_guard: False

# Fused RNN kernels
- func: _thnn_fused_lstm_cell(Tensor input_gates, Tensor hidden_gates, Tensor cx, Tensor? input_bias=None, Tensor? hidden_bias=None) -> (Tensor, Tensor, Tensor)
  dispatch:
    CUDA: _thnn_fused_lstm_cell_cuda

- func: _thnn_fused_lstm_cell_backward(Tensor? grad_hy, Tensor? grad_cy, Tensor cx, Tensor cy, Tensor workspace, bool has_bias) -> (Tensor, Tensor, Tensor, Tensor, Tensor)
  dispatch:
    CUDA: _thnn_fused_lstm_cell_backward_cuda

- func: _thnn_fused_gru_cell(Tensor input_gates, Tensor hidden_gates, Tensor hx, Tensor? input_bias=None, Tensor? hidden_bias=None) -> (Tensor, Tensor)
  dispatch:
    CUDA: _thnn_fused_gru_cell_cuda

- func: _thnn_fused_gru_cell_backward(Tensor grad_hy, Tensor workspace, bool has_bias) -> (Tensor, Tensor, Tensor, Tensor, Tensor)
  dispatch:
    CUDA: _thnn_fused_gru_cell_backward_cuda

# RNN cells and layers
- func: lstm(Tensor input, Tensor[] hx, Tensor[] params, bool has_biases, int num_layers, float dropout, bool train, bool bidirectional, bool batch_first) -> (Tensor, Tensor, Tensor)

- func: lstm(Tensor data, Tensor batch_sizes, Tensor[] hx, Tensor[] params, bool has_biases, int num_layers, float dropout, bool train, bool bidirectional) -> (Tensor, Tensor, Tensor)

- func: gru(Tensor input, Tensor hx, Tensor[] params, bool has_biases, int num_layers, float dropout, bool train, bool bidirectional, bool batch_first) -> (Tensor, Tensor)

- func: gru(Tensor data, Tensor batch_sizes, Tensor hx, Tensor[] params, bool has_biases, int num_layers, float dropout, bool train, bool bidirectional) -> (Tensor, Tensor)

- func: rnn_tanh(Tensor input, Tensor hx, Tensor[] params, bool has_biases, int num_layers, float dropout, bool train, bool bidirectional, bool batch_first) -> (Tensor, Tensor)

- func: rnn_tanh(Tensor data, Tensor batch_sizes, Tensor hx, Tensor[] params, bool has_biases, int num_layers, float dropout, bool train, bool bidirectional) -> (Tensor, Tensor)

- func: rnn_relu(Tensor input, Tensor hx, Tensor[] params, bool has_biases, int num_layers, float dropout, bool train, bool bidirectional, bool batch_first) -> (Tensor, Tensor)

- func: rnn_relu(Tensor data, Tensor batch_sizes, Tensor hx, Tensor[] params, bool has_biases, int num_layers, float dropout, bool train, bool bidirectional) -> (Tensor, Tensor)

- func: lstm_cell(Tensor input, Tensor[] hx, Tensor w_ih, Tensor w_hh, Tensor? b_ih=None, Tensor? b_hh=None) -> (Tensor, Tensor)

- func: gru_cell(Tensor input, Tensor hx, Tensor w_ih, Tensor w_hh, Tensor? b_ih=None, Tensor? b_hh=None) -> Tensor

- func: rnn_tanh_cell(Tensor input, Tensor hx, Tensor w_ih, Tensor w_hh, Tensor? b_ih=None, Tensor? b_hh=None) -> Tensor

- func: rnn_relu_cell(Tensor input, Tensor hx, Tensor w_ih, Tensor w_hh, Tensor? b_ih=None, Tensor? b_hh=None) -> Tensor

# Quantized RNN layers
- func: quantized_lstm(Tensor input, Tensor[] hx, Tensor[] params, bool has_biases, int num_layers, float dropout, bool train, bool bidirectional, bool batch_first, *, ScalarType? dtype=None) -> (Tensor, Tensor, Tensor)

# Quantized GRU layers

- func: quantized_gru(Tensor input, Tensor hx, Tensor[] params, bool has_biases, int num_layers, float dropout, bool train, bool bidirectional, bool batch_first) -> (Tensor, Tensor)

- func: quantized_gru(Tensor data, Tensor batch_sizes, Tensor hx, Tensor[] params, bool has_biases, int num_layers, float dropout, bool train, bool bidirectional) -> (Tensor, Tensor)

# Quantized RNN cells
- func: quantized_lstm_cell(Tensor input, Tensor[] hx, Tensor w_ih, Tensor w_hh, Tensor b_ih, Tensor b_hh, Tensor packed_ih, Tensor packed_hh, Tensor col_offsets_ih, Tensor col_offsets_hh, Scalar scale_ih, Scalar scale_hh, Scalar zero_point_ih, Scalar zero_point_hh) -> (Tensor, Tensor)

- func: quantized_gru_cell(Tensor input, Tensor hx, Tensor w_ih, Tensor w_hh, Tensor b_ih, Tensor b_hh, Tensor packed_ih, Tensor packed_hh, Tensor col_offsets_ih, Tensor col_offsets_hh, Scalar scale_ih, Scalar scale_hh, Scalar zero_point_ih, Scalar zero_point_hh) -> Tensor

- func: quantized_rnn_relu_cell(Tensor input, Tensor hx, Tensor w_ih, Tensor w_hh, Tensor b_ih, Tensor b_hh, Tensor packed_ih, Tensor packed_hh, Tensor col_offsets_ih, Tensor col_offsets_hh, Scalar scale_ih, Scalar scale_hh, Scalar zero_point_ih, Scalar zero_point_hh) -> Tensor

- func: quantized_rnn_tanh_cell(Tensor input, Tensor hx, Tensor w_ih, Tensor w_hh, Tensor b_ih, Tensor b_hh, Tensor packed_ih, Tensor packed_hh, Tensor col_offsets_ih, Tensor col_offsets_hh, Scalar scale_ih, Scalar scale_hh, Scalar zero_point_ih, Scalar zero_point_hh) -> Tensor


# PackedSequence utilities
- func: _pack_padded_sequence(Tensor input, Tensor lengths, bool batch_first) -> (Tensor, Tensor)

- func: _pack_padded_sequence_backward(Tensor grad, int[] input_size, Tensor batch_sizes, bool batch_first) -> Tensor

- func: _pad_packed_sequence(Tensor data, Tensor batch_sizes, bool batch_first, Scalar padding_value, int total_length) -> (Tensor, Tensor)

# wrappers for legacy TH methods

- func: set_(Tensor(a!) self, Storage source) -> Tensor(a!)
  variants: method
  device_guard: False
  dispatch:
    CPU: legacy::cpu::_th_set_
    CUDA: legacy::cuda::_th_set_

- func: set_(Tensor(a!) self, Storage source, int storage_offset, int[] size, int[] stride=[]) -> Tensor(a!)
  variants: method
  device_guard: False
  dispatch:
    CPU: legacy::cpu::_th_set_
    CUDA: legacy::cuda::_th_set_
<<<<<<< HEAD
    QuantizedCPU: set_storage_cpu
  named_guard: False
=======
    QuantizedCPU: set_storage
>>>>>>> e25048bd

- func: set_(Tensor(a!) self, Tensor source) -> Tensor(a!)
  variants: method
  device_guard: False
  dispatch:
    CPU: legacy::cpu::_th_set_
    CUDA: legacy::cuda::_th_set_

- func: set_(Tensor(a!) self) -> Tensor(a!)
  variants: method
  dispatch:
    CPU: legacy::cpu::_th_set_
    CUDA: legacy::cuda::_th_set_

- func: set_quantizer_(Tensor(a!) self, ConstQuantizerPtr quantizer) -> Tensor(a!)
  variants: method
  dispatch:
    QuantizedCPU: set_quantizer_

- func: is_set_to(Tensor self, Tensor tensor) -> bool
  variants: method
  device_guard: False
  dispatch:
    CPU: legacy::cpu::_th_is_set_to
    CUDA: legacy::cuda::_th_is_set_to

- func: masked_fill_(Tensor(a!) self, Tensor mask, Scalar value) -> Tensor(a!)
  variants: method
  dispatch:
    CPU: masked_fill__cpu
    CUDA: masked_fill__cuda

- func: masked_fill(Tensor self, Tensor mask, Scalar value) -> Tensor
  variants: function, method

- func: masked_fill_(Tensor(a!) self, Tensor mask, Tensor value) -> Tensor(a!)
  variants: method
  dispatch:
    CPU: masked_fill__cpu
    CUDA: masked_fill__cuda

- func: masked_fill(Tensor self, Tensor mask, Tensor value) -> Tensor
  variants: function, method

- func: masked_scatter_(Tensor(a!) self, Tensor mask, Tensor source) -> Tensor(a!)
  variants: method
  dispatch:
    CPU: masked_scatter__cpu
    CUDA: masked_scatter__cuda

- func: masked_scatter(Tensor self, Tensor mask, Tensor source) -> Tensor
  variants: function, method

- func: view(Tensor(a) self, int[] size) -> Tensor(a)
  variants: method
  device_guard: False
  dispatch:
    CPU: view
    CUDA: view
    MkldnnCPU: mkldnn_view
    QuantizedCPU: view
  named_guard: False

- func: put_(Tensor(a!) self, Tensor index, Tensor source, bool accumulate=False) -> Tensor(a!)
  variants: method
  dispatch:
    CPU: legacy::cpu::_th_put_
    CUDA: legacy::cuda::_th_put_

- func: index_add_(Tensor(a!) self, int dim, Tensor index, Tensor source) -> Tensor(a!)
  variants: method
  dispatch:
    CPU: legacy::cpu::_th_index_add_
    CUDA: legacy::cuda::_th_index_add_

- func: index_add(Tensor self, int dim, Tensor index, Tensor source) -> Tensor
  variants: function, method

- func: index_fill_(Tensor(a!) self, int dim, Tensor index, Scalar value) -> Tensor(a!)
  variants: method
  dispatch:
    CPU: legacy::cpu::_th_index_fill_
    CUDA: legacy::cuda::_th_index_fill_

- func: index_fill(Tensor self, int dim, Tensor index, Scalar value) -> Tensor
  variants: function, method

- func: index_fill_(Tensor(a!) self, int dim, Tensor index, Tensor value) -> Tensor(a!)
  variants: method
  dispatch:
    CPU: legacy::cpu::_th_index_fill_
    CUDA: legacy::cuda::_th_index_fill_

- func: index_fill(Tensor self, int dim, Tensor index, Tensor value) -> Tensor
  variants: function, method

- func: scatter_(Tensor(a!) self, int dim, Tensor index, Tensor src) -> Tensor(a!)
  variants: method
  dispatch:
    CPU: legacy::cpu::_th_scatter_
    CUDA: legacy::cuda::_th_scatter_

- func: scatter(Tensor self, int dim, Tensor index, Tensor src) -> Tensor
  variants: function, method

- func: scatter_(Tensor(a!) self, int dim, Tensor index, Scalar value) -> Tensor(a!)
  variants: method
  dispatch:
    CPU: legacy::cpu::_th_scatter_
    CUDA: legacy::cuda::_th_scatter_

- func: scatter(Tensor self, int dim, Tensor index, Scalar value) -> Tensor
  variants: function, method

- func: scatter_add_(Tensor(a!) self, int dim, Tensor index, Tensor src) -> Tensor(a!)
  variants: method
  dispatch:
    CPU: legacy::cpu::_th_scatter_add_
    CUDA: legacy::cuda::_th_scatter_add_

- func: scatter_add(Tensor self, int dim, Tensor index, Tensor src) -> Tensor
  variants: function, method

- func: lt_(Tensor(a!) self, Scalar other) -> Tensor(a!)
  variants: method
  dispatch:
    CPU: legacy::cpu::_th_lt_
    CUDA: legacy::cuda::_th_lt_

- func: lt_(Tensor(a!) self, Tensor other) -> Tensor(a!)
  variants: method
  dispatch:
    CPU: legacy::cpu::_th_lt_
    CUDA: legacy::cuda::_th_lt_

- func: gt_(Tensor(a!) self, Scalar other) -> Tensor(a!)
  variants: method
  dispatch:
    CPU: legacy::cpu::_th_gt_
    CUDA: legacy::cuda::_th_gt_

- func: gt_(Tensor(a!) self, Tensor other) -> Tensor(a!)
  variants: method
  dispatch:
    CPU: legacy::cpu::_th_gt_
    CUDA: legacy::cuda::_th_gt_

- func: le_(Tensor(a!) self, Scalar other) -> Tensor(a!)
  variants: method
  dispatch:
    CPU: legacy::cpu::_th_le_
    CUDA: legacy::cuda::_th_le_

- func: le_(Tensor(a!) self, Tensor other) -> Tensor(a!)
  variants: method
  dispatch:
    CPU: legacy::cpu::_th_le_
    CUDA: legacy::cuda::_th_le_

- func: ge_(Tensor(a!) self, Scalar other) -> Tensor(a!)
  variants: method
  dispatch:
    CPU: legacy::cpu::_th_ge_
    CUDA: legacy::cuda::_th_ge_

- func: ge_(Tensor(a!) self, Tensor other) -> Tensor(a!)
  variants: method
  dispatch:
    CPU: legacy::cpu::_th_ge_
    CUDA: legacy::cuda::_th_ge_

- func: eq_(Tensor(a!) self, Scalar other) -> Tensor(a!)
  variants: method
  dispatch:
    CPU: legacy::cpu::_th_eq_
    CUDA: legacy::cuda::_th_eq_

- func: eq_(Tensor(a!) self, Tensor other) -> Tensor(a!)
  variants: method
  dispatch:
    CPU: legacy::cpu::_th_eq_
    CUDA: legacy::cuda::_th_eq_

- func: ne_(Tensor(a!) self, Scalar other) -> Tensor(a!)
  variants: method
  dispatch:
    CPU: legacy::cpu::_th_ne_
    CUDA: legacy::cuda::_th_ne_

- func: ne_(Tensor(a!) self, Tensor other) -> Tensor(a!)
  variants: method
  dispatch:
    CPU: legacy::cpu::_th_ne_
    CUDA: legacy::cuda::_th_ne_

- func: __and__(Tensor self, Scalar other) -> Tensor
  variants: method, function
  dispatch:
    CPU: legacy::cpu::_th_and
    CUDA: legacy::cuda::_th_and

- func: __and__(Tensor self, Tensor other) -> Tensor
  variants: method, function
  dispatch:
    CPU: legacy::cpu::_th_and
    CUDA: legacy::cuda::_th_and

- func: __iand__(Tensor(a!) self, Scalar other) -> Tensor(a!)
  variants: method
  dispatch:
    CPU: legacy::cpu::_th_iand_
    CUDA: legacy::cuda::_th_iand_

- func: __iand__(Tensor(a!) self, Tensor other) -> Tensor(a!)
  variants: method
  dispatch:
    CPU: legacy::cpu::_th_iand_
    CUDA: legacy::cuda::_th_iand_

- func: __or__(Tensor self, Scalar other) -> Tensor
  variants: method, function
  dispatch:
    CPU: legacy::cpu::_th_or
    CUDA: legacy::cuda::_th_or

- func: __or__(Tensor self, Tensor other) -> Tensor
  variants: method, function
  dispatch:
    CPU: legacy::cpu::_th_or
    CUDA: legacy::cuda::_th_or

- func: __ior__(Tensor(a!) self, Scalar other) -> Tensor(a!)
  variants: method
  dispatch:
    CPU: legacy::cpu::_th_ior_
    CUDA: legacy::cuda::_th_ior_

- func: __ior__(Tensor(a!) self, Tensor other) -> Tensor(a!)
  variants: method
  dispatch:
    CPU: legacy::cpu::_th_ior_
    CUDA: legacy::cuda::_th_ior_

- func: __xor__(Tensor self, Scalar other) -> Tensor
  variants: method, function
  dispatch:
    CPU: legacy::cpu::_th_xor
    CUDA: legacy::cuda::_th_xor

- func: __xor__(Tensor self, Tensor other) -> Tensor
  variants: method, function
  dispatch:
    CPU: legacy::cpu::_th_xor
    CUDA: legacy::cuda::_th_xor

- func: __ixor__(Tensor(a!) self, Scalar other) -> Tensor(a!)
  variants: method
  dispatch:
    CPU: legacy::cpu::_th_ixor_
    CUDA: legacy::cuda::_th_ixor_

- func: __ixor__(Tensor(a!) self, Tensor other) -> Tensor(a!)
  variants: method
  dispatch:
    CPU: legacy::cpu::_th_ixor_
    CUDA: legacy::cuda::_th_ixor_

- func: __lshift__(Tensor self, Scalar other) -> Tensor
  variants: method, function
  dispatch:
    CPU: legacy::cpu::_th_lshift
    CUDA: legacy::cuda::_th_lshift

- func: __lshift__(Tensor self, Tensor other) -> Tensor
  variants: method, function
  dispatch:
    CPU: legacy::cpu::_th_lshift
    CUDA: legacy::cuda::_th_lshift

- func: __ilshift__(Tensor(a!) self, Scalar other) -> Tensor(a!)
  variants: method
  dispatch:
    CPU: legacy::cpu::_th_ilshift_
    CUDA: legacy::cuda::_th_ilshift_

- func: __ilshift__(Tensor(a!) self, Tensor other) -> Tensor(a!)
  variants: method
  dispatch:
    CPU: legacy::cpu::_th_ilshift_
    CUDA: legacy::cuda::_th_ilshift_

- func: __rshift__(Tensor self, Scalar other) -> Tensor
  variants: method, function
  dispatch:
    CPU: legacy::cpu::_th_rshift
    CUDA: legacy::cuda::_th_rshift

- func: __rshift__(Tensor self, Tensor other) -> Tensor
  variants: method, function
  dispatch:
    CPU: legacy::cpu::_th_rshift
    CUDA: legacy::cuda::_th_rshift

- func: __irshift__(Tensor(a!) self, Scalar other) -> Tensor(a!)
  variants: method
  dispatch:
    CPU: legacy::cpu::_th_irshift_
    CUDA: legacy::cuda::_th_irshift_

- func: __irshift__(Tensor(a!) self, Tensor other) -> Tensor(a!)
  variants: method
  dispatch:
    CPU: legacy::cpu::_th_irshift_
    CUDA: legacy::cuda::_th_irshift_

- func: lgamma_(Tensor(a!) self) -> Tensor(a!)
  named_guard: False
  variants: method
  dispatch:
    CPU: legacy::cpu::_th_lgamma_
    CUDA: legacy::cuda::_th_lgamma_

- func: atan2_(Tensor(a!) self, Tensor other) -> Tensor(a!)
  variants: method
  dispatch:
    CPU: legacy::cpu::_th_atan2_
    CUDA: legacy::cuda::_th_atan2_

- func: tril_(Tensor(a!) self, int diagonal=0) -> Tensor(a!)
  variants: method
  dispatch:
    CPU: tril_cpu_
    CUDA: tril_cuda_

- func: triu_(Tensor(a!) self, int diagonal=0) -> Tensor(a!)
  variants: method
  dispatch:
    CPU: triu_cpu_
    CUDA: triu_cuda_

- func: digamma_(Tensor(a!) self) -> Tensor(a!)
  named_guard: False
  variants: method
  dispatch:
    CPU: legacy::cpu::_th_digamma_
    CUDA: legacy::cuda::_th_digamma_

- func: polygamma_(Tensor(a!) self, int n) -> Tensor(a!)
  named_guard: False
  variants: method
  dispatch:
    CPU: legacy::cpu::_th_polygamma_
    CUDA: legacy::cuda::_th_polygamma_

- func: erfinv_(Tensor(a!) self) -> Tensor(a!)
  named_guard: False
  variants: method
  dispatch:
    CPU: legacy::cpu::_th_erfinv_
    CUDA: legacy::cuda::_th_erfinv_

- func: renorm_(Tensor(a!) self, Scalar p, int dim, Scalar maxnorm) -> Tensor(a!)
  variants: method
  dispatch:
    CPU: legacy::cpu::_th_renorm_
    CUDA: legacy::cuda::_th_renorm_

- func: pow_(Tensor(a!) self, Scalar exponent) -> Tensor(a!)
  variants: method
  dispatch:
    CPU: legacy::cpu::_th_pow_
    CUDA: legacy::cuda::_th_pow_

- func: pow_(Tensor(a!) self, Tensor exponent) -> Tensor(a!)
  variants: method
  dispatch:
    CPU: legacy::cpu::_th_pow_
    CUDA: legacy::cuda::_th_pow_

- func: lerp_(Tensor(a!) self, Tensor end, Scalar weight) -> Tensor(a!)
  variants: method
  dispatch:
    CPU: lerp_cpu_scalar_
    CUDA: lerp_cuda_scalar_

- func: lerp_(Tensor(a!) self, Tensor end, Tensor weight) -> Tensor(a!)
  variants: method
  dispatch:
    CPU: lerp_cpu_tensor_
    CUDA: lerp_cuda_tensor_

- func: sign_(Tensor(a!) self) -> Tensor(a!)
  variants: method
  dispatch:
    CPU: legacy::cpu::_th_sign_
    CUDA: legacy::cuda::_th_sign_
  named_guard: False

- func: fmod_(Tensor(a!) self, Scalar other) -> Tensor(a!)
  variants: method
  dispatch:
    CPU: legacy::cpu::_th_fmod_
    CUDA: legacy::cuda::_th_fmod_

- func: fmod_(Tensor(a!) self, Tensor other) -> Tensor(a!)
  variants: method
  dispatch:
    CPU: legacy::cpu::_th_fmod_
    CUDA: legacy::cuda::_th_fmod_

- func: remainder_(Tensor(a!) self, Scalar other) -> Tensor(a!)
  variants: method
  dispatch:
    CPU: legacy::cpu::_th_remainder_
    CUDA: legacy::cuda::_th_remainder_

- func: remainder_(Tensor(a!) self, Tensor other) -> Tensor(a!)
  variants: method
  dispatch:
    CPU: legacy::cpu::_th_remainder_
    CUDA: legacy::cuda::_th_remainder_

- func: addbmm_(Tensor(a!) self, Tensor batch1, Tensor batch2, *, Scalar beta=1, Scalar alpha=1) -> Tensor(a!)
  variants: method
  dispatch:
    CPU: legacy::cpu::_th_addbmm_
    CUDA: legacy::cuda::_th_addbmm_

- func: addbmm(Tensor self, Tensor batch1, Tensor batch2, *, Scalar beta=1, Scalar alpha=1, Tensor(a!) out) -> Tensor(a!)
  dispatch:
    CPU: legacy::cpu::_th_addbmm_out
    CUDA: legacy::cuda::_th_addbmm_out

- func: addbmm(Tensor self, Tensor batch1, Tensor batch2, *, Scalar beta=1, Scalar alpha=1) -> Tensor
  variants: method, function
  dispatch:
    CPU: legacy::cpu::_th_addbmm
    CUDA: legacy::cuda::_th_addbmm

- func: addcmul_(Tensor(a!) self, Tensor tensor1, Tensor tensor2, *, Scalar value=1) -> Tensor(a!)
  variants: method
  dispatch:
    CPU: legacy::cpu::_th_addcmul_
    CUDA: legacy::cuda::_th_addcmul_

- func: addcdiv_(Tensor(a!) self, Tensor tensor1, Tensor tensor2, *, Scalar value=1) -> Tensor(a!)
  variants: method
  dispatch:
    CPU: legacy::cpu::_th_addcdiv_
    CUDA: legacy::cuda::_th_addcdiv_

- func: random_(Tensor(a!) self, int from, int to, *, Generator? generator=None) -> Tensor(a!)
  variants: method
  dispatch:
    CPU: legacy::cpu::_th_random_
    CUDA: clamped_random_cuda_
  named_guard: False

- func: random_(Tensor(a!) self, int to, *, Generator? generator=None) -> Tensor(a!)
  variants: method
  dispatch:
    CPU: legacy::cpu::_th_random_
    CUDA: capped_random_cuda_
  named_guard: False

- func: random_(Tensor(a!) self, *, Generator? generator=None) -> Tensor(a!)
  variants: method
  dispatch:
    CPU: legacy::cpu::_th_random_
    CUDA: random_cuda_
  named_guard: False

- func: uniform_(Tensor(a!) self, float from=0, float to=1, *, Generator? generator=None) -> Tensor(a!)
  variants: method
  dispatch:
    CPU: legacy::cpu::_th_uniform_
    CUDA: uniform_cuda_
  named_guard: False

- func: normal_(Tensor(a!) self, float mean=0, float std=1, *, Generator? generator=None) -> Tensor(a!)
  variants: method
  dispatch:
    CPU: legacy::cpu::_th_normal_
    CUDA: normal_cuda_
  named_guard: False

- func: cauchy_(Tensor(a!) self, float median=0, float sigma=1, *, Generator? generator=None) -> Tensor(a!)
  variants: method
  dispatch:
    CPU: legacy::cpu::_th_cauchy_
    CUDA: cauchy_cuda_
  named_guard: False

- func: log_normal_(Tensor(a!) self, float mean=1, float std=2, *, Generator? generator=None) -> Tensor(a!)
  variants: method
  dispatch:
    CPU: legacy::cpu::_th_log_normal_
    CUDA: log_normal_cuda_
  named_guard: False

- func: exponential_(Tensor(a!) self, float lambd=1, *, Generator? generator=None) -> Tensor(a!)
  variants: method
  dispatch:
    CPU: legacy::cpu::_th_exponential_
    CUDA: exponential_cuda_
  named_guard: False

- func: geometric_(Tensor(a!) self, float p, *, Generator? generator=None) -> Tensor(a!)
  variants: method
  dispatch:
    CPU: legacy::cpu::_th_geometric_
    CUDA: geometric_cuda_
  named_guard: False

# wrappers for TH functions

- func: diag(Tensor self, int diagonal=0, *, Tensor(a!) out) -> Tensor(a!)
  dispatch:
    CPU: legacy::cpu::_th_diag_out
    CUDA: legacy::cuda::_th_diag_out

- func: diag(Tensor self, int diagonal=0) -> Tensor
  variants: method, function
  dispatch:
    CPU: legacy::cpu::_th_diag
    CUDA: legacy::cuda::_th_diag

- func: cross(Tensor self, Tensor other, int? dim=None, *, Tensor(a!) out) -> Tensor(a!)

- func: cross(Tensor self, Tensor other, int? dim=None) -> Tensor
  variants: method, function

- func: triu(Tensor self, int diagonal=0, *, Tensor(a!) out) -> Tensor(a!)
  dispatch:
    CPU: triu_cpu_out
    CUDA: triu_cuda_out

- func: triu(Tensor self, int diagonal=0) -> Tensor
  variants: method, function

- func: tril(Tensor self, int diagonal=0, *, Tensor(a!) out) -> Tensor(a!)
  dispatch:
    CPU: tril_cpu_out
    CUDA: tril_cuda_out

- func: tril(Tensor self, int diagonal=0) -> Tensor
  variants: method, function

- func: tril_indices(int row, int col, int offset=0, *, ScalarType? dtype=long, Layout? layout=None, Device? device=None, bool? pin_memory=None) -> Tensor
  dispatch:
    CPU: tril_indices_cpu
    CUDA: tril_indices_cuda

- func: triu_indices(int row, int col, int offset=0, *, ScalarType? dtype=long, Layout? layout=None, Device? device=None, bool? pin_memory=None) -> Tensor
  dispatch:
    CPU: triu_indices_cpu
    CUDA: triu_indices_cuda

- func: trace(Tensor self) -> Tensor
  variants: method, function
  dispatch:
    CPU: legacy::cpu::_th_trace
    CUDA: legacy::cuda::_th_trace

- func: ne(Tensor self, Scalar other, *, Tensor(a!) out) -> Tensor(a!)
  dispatch:
    CPU: legacy::cpu::_th_ne_out
    CUDA: legacy::cuda::_th_ne_out

- func: ne(Tensor self, Scalar other) -> Tensor
  variants: method, function
  dispatch:
    CPU: legacy::cpu::_th_ne
    CUDA: legacy::cuda::_th_ne

- func: ne(Tensor self, Tensor other, *, Tensor(a!) out) -> Tensor(a!)
  dispatch:
    CPU: legacy::cpu::_th_ne_out
    CUDA: legacy::cuda::_th_ne_out

- func: ne(Tensor self, Tensor other) -> Tensor
  variants: method, function
  dispatch:
    CPU: legacy::cpu::_th_ne
    CUDA: legacy::cuda::_th_ne

- func: eq(Tensor self, Scalar other, *, Tensor(a!) out) -> Tensor(a!)
  dispatch:
    CPU: legacy::cpu::_th_eq_out
    CUDA: legacy::cuda::_th_eq_out

- func: eq(Tensor self, Scalar other) -> Tensor
  variants: method, function
  dispatch:
    CPU: legacy::cpu::_th_eq
    CUDA: legacy::cuda::_th_eq

- func: eq(Tensor self, Tensor other, *, Tensor(a!) out) -> Tensor(a!)
  dispatch:
    CPU: legacy::cpu::_th_eq_out
    CUDA: legacy::cuda::_th_eq_out

- func: eq(Tensor self, Tensor other) -> Tensor
  variants: method, function
  dispatch:
    CPU: legacy::cpu::_th_eq
    CUDA: legacy::cuda::_th_eq

- func: ge(Tensor self, Scalar other, *, Tensor(a!) out) -> Tensor(a!)
  dispatch:
    CPU: legacy::cpu::_th_ge_out
    CUDA: legacy::cuda::_th_ge_out

- func: ge(Tensor self, Scalar other) -> Tensor
  variants: method, function
  dispatch:
    CPU: legacy::cpu::_th_ge
    CUDA: legacy::cuda::_th_ge

- func: ge(Tensor self, Tensor other, *, Tensor(a!) out) -> Tensor(a!)
  dispatch:
    CPU: legacy::cpu::_th_ge_out
    CUDA: legacy::cuda::_th_ge_out

- func: ge(Tensor self, Tensor other) -> Tensor
  variants: method, function
  dispatch:
    CPU: legacy::cpu::_th_ge
    CUDA: legacy::cuda::_th_ge

- func: le(Tensor self, Scalar other, *, Tensor(a!) out) -> Tensor(a!)
  dispatch:
    CPU: legacy::cpu::_th_le_out
    CUDA: legacy::cuda::_th_le_out

- func: le(Tensor self, Scalar other) -> Tensor
  variants: method, function
  dispatch:
    CPU: legacy::cpu::_th_le
    CUDA: legacy::cuda::_th_le

- func: le(Tensor self, Tensor other, *, Tensor(a!) out) -> Tensor(a!)
  dispatch:
    CPU: legacy::cpu::_th_le_out
    CUDA: legacy::cuda::_th_le_out

- func: le(Tensor self, Tensor other) -> Tensor
  variants: method, function
  dispatch:
    CPU: legacy::cpu::_th_le
    CUDA: legacy::cuda::_th_le

- func: gt(Tensor self, Scalar other, *, Tensor(a!) out) -> Tensor(a!)
  dispatch:
    CPU: legacy::cpu::_th_gt_out
    CUDA: legacy::cuda::_th_gt_out

- func: gt(Tensor self, Scalar other) -> Tensor
  variants: method, function
  dispatch:
    CPU: legacy::cpu::_th_gt
    CUDA: legacy::cuda::_th_gt

- func: gt(Tensor self, Tensor other, *, Tensor(a!) out) -> Tensor(a!)
  dispatch:
    CPU: legacy::cpu::_th_gt_out
    CUDA: legacy::cuda::_th_gt_out

- func: gt(Tensor self, Tensor other) -> Tensor
  variants: method, function
  dispatch:
    CPU: legacy::cpu::_th_gt
    CUDA: legacy::cuda::_th_gt

- func: lt(Tensor self, Scalar other, *, Tensor(a!) out) -> Tensor(a!)
  dispatch:
    CPU: legacy::cpu::_th_lt_out
    CUDA: legacy::cuda::_th_lt_out

- func: lt(Tensor self, Scalar other) -> Tensor
  variants: method, function
  dispatch:
    CPU: legacy::cpu::_th_lt
    CUDA: legacy::cuda::_th_lt

- func: lt(Tensor self, Tensor other, *, Tensor(a!) out) -> Tensor(a!)
  dispatch:
    CPU: legacy::cpu::_th_lt_out
    CUDA: legacy::cuda::_th_lt_out

- func: lt(Tensor self, Tensor other) -> Tensor
  variants: method, function
  dispatch:
    CPU: legacy::cpu::_th_lt
    CUDA: legacy::cuda::_th_lt

- func: take(Tensor self, Tensor index, *, Tensor(a!) out) -> Tensor(a!)
  dispatch:
    CPU: legacy::cpu::_th_take_out
    CUDA: legacy::cuda::_th_take_out

- func: take(Tensor self, Tensor index) -> Tensor
  variants: method, function
  dispatch:
    CPU: legacy::cpu::_th_take
    CUDA: legacy::cuda::_th_take

- func: index_select(Tensor self, int dim, Tensor index, *, Tensor(a!) out) -> Tensor(a!)
  dispatch:
    CPU: legacy::cpu::_th_index_select_out
    CUDA: legacy::cuda::_th_index_select_out

- func: index_select(Tensor self, int dim, Tensor index) -> Tensor
  variants: method, function
  dispatch:
    CPU: legacy::cpu::_th_index_select
    CUDA: legacy::cuda::_th_index_select

- func: masked_select(Tensor self, Tensor mask, *, Tensor(a!) out) -> Tensor(a!)
  dispatch:
    CPU: masked_select_out_cpu
    CUDA: masked_select_out_cuda

- func: masked_select(Tensor self, Tensor mask) -> Tensor
  variants: method, function
  dispatch:
    CPU: masked_select_cpu
    CUDA: masked_select_cuda

- func: nonzero(Tensor self, *, Tensor(a!) out) -> Tensor(a!)
  dispatch:
    CPU: legacy::cpu::_th_nonzero_out
    CUDA: legacy::cuda::_th_nonzero_out

- func: nonzero(Tensor self) -> Tensor
  variants: method, function
  dispatch:
    CPU: legacy::cpu::_th_nonzero
    CUDA: legacy::cuda::_th_nonzero

- func: nonzero_numpy(Tensor self) -> Tensor[]
  variants: method, function

- func: gather(Tensor self, int dim, Tensor index, *, bool sparse_grad=False, Tensor(a!) out) -> Tensor(a!)
  dispatch:
    CPU: gather_out_cpu
    CUDA: gather_out_cuda

- func: gather(Tensor self, int dim, Tensor index, *, bool sparse_grad=False) -> Tensor
  variants: method, function
  dispatch:
    CPU: gather_cpu
    CUDA: gather_cuda

- func: _gather_sparse_backward(Tensor self, int dim, Tensor index, Tensor grad) -> Tensor

- func: addcmul(Tensor self, Tensor tensor1, Tensor tensor2, *, Scalar value=1, Tensor(a!) out) -> Tensor(a!)
  dispatch:
    CPU: legacy::cpu::_th_addcmul_out
    CUDA: legacy::cuda::_th_addcmul_out

- func: addcmul(Tensor self, Tensor tensor1, Tensor tensor2, *, Scalar value=1) -> Tensor
  variants: method, function
  dispatch:
    CPU: legacy::cpu::_th_addcmul
    CUDA: legacy::cuda::_th_addcmul

- func: addcdiv(Tensor self, Tensor tensor1, Tensor tensor2, *, Scalar value=1, Tensor(a!) out) -> Tensor(a!)
  dispatch:
    CPU: legacy::cpu::_th_addcdiv_out
    CUDA: legacy::cuda::_th_addcdiv_out

- func: addcdiv(Tensor self, Tensor tensor1, Tensor tensor2, *, Scalar value=1) -> Tensor
  variants: method, function
  dispatch:
    CPU: legacy::cpu::_th_addcdiv
    CUDA: legacy::cuda::_th_addcdiv

- func: lstsq(Tensor self, Tensor A, *, Tensor(a!) X, Tensor(b!) qr) -> (Tensor(a!) solution, Tensor(b!) QR)
  dispatch:
    CPU: legacy::cpu::_th_gels_out
    CUDA: legacy::cuda::_th_gels_out

- func: lstsq(Tensor self, Tensor A) -> (Tensor solution, Tensor QR)
  variants: method, function
  dispatch:
    CPU: legacy::cpu::_th_gels
    CUDA: legacy::cuda::_th_gels

- func: triangular_solve(Tensor self, Tensor A, bool upper=True, bool transpose=False, bool unitriangular=False, *, Tensor(a!) X, Tensor(b!) M) -> (Tensor(a!) solution, Tensor(b!) cloned_coefficient)

- func: triangular_solve(Tensor self, Tensor A, bool upper=True, bool transpose=False, bool unitriangular=False) -> (Tensor solution, Tensor cloned_coefficient)
  variants: method, function

- func: _triangular_solve_helper(Tensor self, Tensor A, bool upper, bool transpose, bool unitriangular) -> (Tensor, Tensor)
  variants: function
  dispatch:
    CPU: _triangular_solve_helper_cpu
    CUDA: _triangular_solve_helper_cuda

- func: symeig(Tensor self, bool eigenvectors=False, bool upper=True, *, Tensor(a!) e, Tensor(b!) V) -> (Tensor(a!) eigenvalues, Tensor(b!) eigenvectors)

- func: symeig(Tensor self, bool eigenvectors=False, bool upper=True) -> (Tensor eigenvalues, Tensor eigenvectors)
  variants: method, function

- func: _symeig_helper(Tensor self, bool eigenvectors, bool upper) -> (Tensor, Tensor)
  variants: function
  dispatch:
    CPU: _symeig_helper_cpu
    CUDA: _symeig_helper_cuda

- func: eig(Tensor self, bool eigenvectors=False, *, Tensor(a!) e, Tensor(b!) v) -> (Tensor(a!) eigenvalues, Tensor(b!) eigenvectors)
  dispatch:
    CPU: legacy::cpu::_th_eig_out
    CUDA: legacy::cuda::_th_eig_out

- func: eig(Tensor self, bool eigenvectors=False) -> (Tensor eigenvalues, Tensor eigenvectors)
  variants: method, function
  dispatch:
    CPU: legacy::cpu::_th_eig
    CUDA: legacy::cuda::_th_eig

- func: svd(Tensor self, bool some=True, bool compute_uv=True, *, Tensor(a!) U, Tensor(b!) S, Tensor(c!) V) -> (Tensor(a!) U, Tensor(b!) S, Tensor(c!) V)

- func: svd(Tensor self, bool some=True, bool compute_uv=True) -> (Tensor U, Tensor S, Tensor V)
  variants: method, function

- func: _svd_helper(Tensor self, bool some, bool compute_uv) -> (Tensor, Tensor, Tensor)
  variants: function
  dispatch:
    CPU: _svd_helper_cpu
    CUDA: _svd_helper_cuda

- func: cholesky(Tensor self, bool upper=False, *, Tensor(a!) out) -> Tensor(a!)

- func: cholesky(Tensor self, bool upper=False) -> Tensor
  variants: method, function

- func: _cholesky_helper(Tensor self, bool upper) -> Tensor
  variants: function
  dispatch:
    CPU: _cholesky_helper_cpu
    CUDA: _cholesky_helper_cuda

- func: cholesky_solve(Tensor self, Tensor input2, bool upper=False, *, Tensor(a!) out) -> Tensor(a!)

- func: cholesky_solve(Tensor self, Tensor input2, bool upper=False) -> Tensor
  variants: method, function

- func: _cholesky_solve_helper(Tensor self, Tensor A, bool upper) -> Tensor
  variants: function
  dispatch:
    CPU: _cholesky_solve_helper_cpu
    CUDA: _cholesky_solve_helper_cuda

- func: solve(Tensor self, Tensor A) -> (Tensor solution, Tensor LU)
  variants: function, method

- func: solve(Tensor self, Tensor A, *, Tensor(a!) solution, Tensor(b!) lu) -> (Tensor(a!) solution, Tensor(b!) LU)

- func: _solve_helper(Tensor self, Tensor A) -> (Tensor, Tensor)
  variants: function
  dispatch:
    CPU: _solve_helper_cpu
    CUDA: _solve_helper_cuda

- func: cholesky_inverse(Tensor self, bool upper=False, *, Tensor(a!) out) -> Tensor(a!)
  dispatch:
    CPU: legacy::cpu::_th_potri_out
    CUDA: legacy::cuda::_th_potri_out

- func: cholesky_inverse(Tensor self, bool upper=False) -> Tensor
  variants: method, function
  dispatch:
    CPU: legacy::cpu::_th_potri
    CUDA: legacy::cuda::_th_potri

- func: qr(Tensor self, bool some=True, *, Tensor(a!) Q, Tensor(b!) R) -> (Tensor(a!) Q, Tensor(b!) R)

- func: qr(Tensor self, bool some=True) -> (Tensor Q, Tensor R)
  variants: method, function

- func: _qr_helper(Tensor self, bool some) -> (Tensor, Tensor)
  variants: function
  dispatch:
    CPU: _qr_helper_cpu
    CUDA: _qr_helper_cuda

- func: geqrf(Tensor self, *, Tensor(a!) a, Tensor(b!) tau) -> (Tensor(a!) a, Tensor(b!) tau)
  dispatch:
    CPU: legacy::cpu::_th_geqrf_out
    CUDA: legacy::cuda::_th_geqrf_out

- func: geqrf(Tensor self) -> (Tensor a, Tensor tau)
  variants: method, function
  dispatch:
    CPU: legacy::cpu::_th_geqrf
    CUDA: legacy::cuda::_th_geqrf

- func: orgqr(Tensor self, Tensor input2, *, Tensor(a!) out) -> Tensor(a!)
  dispatch:
    CPU: legacy::cpu::_th_orgqr_out

- func: orgqr(Tensor self, Tensor input2) -> Tensor
  variants: method, function
  dispatch:
    CPU: legacy::cpu::_th_orgqr

- func: ormqr(Tensor self, Tensor input2, Tensor input3, bool left=True, bool transpose=False, *, Tensor(a!) out) -> Tensor(a!)
  dispatch:
    CPU: legacy::cpu::_th_ormqr_out

- func: ormqr(Tensor self, Tensor input2, Tensor input3, bool left=True, bool transpose=False) -> Tensor
  variants: method, function
  dispatch:
    CPU: legacy::cpu::_th_ormqr

- func: _lu_with_info(Tensor self, bool pivot=True, bool check_errors=True) -> (Tensor, Tensor, Tensor)
  variants: function
  dispatch:
    CPU: _lu_with_info_cpu
    CUDA: _lu_with_info_cuda

- func: lu_solve(Tensor self, Tensor LU_data, Tensor LU_pivots, *, Tensor(a!) out) -> Tensor(a!)

- func: lu_solve(Tensor self, Tensor LU_data, Tensor LU_pivots) -> Tensor
  variants: method, function

- func: _lu_solve_helper(Tensor self, Tensor LU_data, Tensor LU_pivots) -> Tensor
  variants: function
  dispatch:
    CPU: _lu_solve_helper_cpu
    CUDA: _lu_solve_helper_cuda

- func: multinomial(Tensor self, int num_samples, bool replacement=False, *, Generator? generator=None, Tensor(a!) out) -> Tensor(a!)
  dispatch:
    CPU: legacy::cpu::_th_multinomial_out
    CUDA: legacy::cuda::_th_multinomial_out

- func: multinomial(Tensor self, int num_samples, bool replacement=False, *, Generator? generator=None) -> Tensor
  variants: method, function
  dispatch:
    CPU: legacy::cpu::_th_multinomial
    CUDA: legacy::cuda::_th_multinomial

- func: _multinomial_alias_setup(Tensor probs) -> (Tensor, Tensor)
  variants: function
  dispatch:
    CPU: legacy::cpu::_th_multinomial_alias_setup
    CUDA: legacy::cuda::_th_multinomial_alias_setup

- func: _multinomial_alias_draw(Tensor J, Tensor q, int num_samples, *, Generator? generator=None) -> Tensor
  variants: function
  dispatch:
    CPU: legacy::cpu::_th_multinomial_alias_draw
    CUDA: legacy::cuda::_th_multinomial_alias_draw

- func: lgamma(Tensor self, *, Tensor(a!) out) -> Tensor(a!)
  named_guard: False
  dispatch:
    CPU: legacy::cpu::_th_lgamma_out
    CUDA: legacy::cuda::_th_lgamma_out

- func: lgamma(Tensor self) -> Tensor
  named_guard: False
  variants: method, function
  dispatch:
    CPU: legacy::cpu::_th_lgamma
    CUDA: legacy::cuda::_th_lgamma

- func: digamma(Tensor self, *, Tensor(a!) out) -> Tensor(a!)
  named_guard: False
  dispatch:
    CPU: legacy::cpu::_th_digamma_out
    CUDA: legacy::cuda::_th_digamma_out

- func: digamma(Tensor self) -> Tensor
  named_guard: False
  variants: method, function
  dispatch:
    CPU: legacy::cpu::_th_digamma
    CUDA: legacy::cuda::_th_digamma

- func: polygamma(int n, Tensor self, *, Tensor(a!) out) -> Tensor(a!)
  named_guard: False
  dispatch:
    CPU: legacy::cpu::_th_polygamma_out
    CUDA: legacy::cuda::_th_polygamma_out

- func: polygamma(int n, Tensor self) -> Tensor
  named_guard: False
  variants: method, function
  dispatch:
    CPU: legacy::cpu::_th_polygamma
    CUDA: legacy::cuda::_th_polygamma

- func: erfinv(Tensor self, *, Tensor(a!) out) -> Tensor(a!)
  named_guard: False
  dispatch:
    CPU: legacy::cpu::_th_erfinv_out
    CUDA: legacy::cuda::_th_erfinv_out

- func: erfinv(Tensor self) -> Tensor
  named_guard: False
  variants: method, function
  dispatch:
    CPU: legacy::cpu::_th_erfinv
    CUDA: legacy::cuda::_th_erfinv

- func: dist(Tensor self, Tensor other, Scalar p=2) -> Tensor
  variants: method, function
  dispatch:
    CPU: legacy::cpu::_th_dist
    CUDA: legacy::cuda::_th_dist

- func: atan2(Tensor self, Tensor other, *, Tensor(a!) out) -> Tensor(a!)
  dispatch:
    CPU: legacy::cpu::_th_atan2_out
    CUDA: legacy::cuda::_th_atan2_out

- func: atan2(Tensor self, Tensor other) -> Tensor
  variants: method, function
  dispatch:
    CPU: legacy::cpu::_th_atan2
    CUDA: legacy::cuda::_th_atan2

- func: lerp(Tensor self, Tensor end, Scalar weight, *, Tensor(a!) out) -> Tensor(a!)
  dispatch:
    CPU: lerp_cpu_scalar_out
    CUDA: lerp_cuda_scalar_out

- func: lerp(Tensor self, Tensor end, Tensor weight, *, Tensor(a!) out) -> Tensor(a!)
  dispatch:
    CPU: lerp_cpu_tensor_out
    CUDA: lerp_cuda_tensor_out

- func: lerp(Tensor self, Tensor end, Scalar weight) -> Tensor
  variants: method, function
  dispatch:
    CPU: lerp_cpu_scalar
    CUDA: lerp_cuda_scalar

- func: lerp(Tensor self, Tensor end, Tensor weight) -> Tensor
  variants: method, function
  dispatch:
    CPU: lerp_cpu_tensor
    CUDA: lerp_cuda_tensor

- func: histc(Tensor self, int bins=100, Scalar min=0, Scalar max=0, *, Tensor(a!) out) -> Tensor(a!)
  dispatch:
    CPU: legacy::cpu::_th_histc_out
    CUDA: _histc_out_cuda

- func: histc(Tensor self, int bins=100, Scalar min=0, Scalar max=0) -> Tensor
  variants: method, function
  dispatch:
    CPU: legacy::cpu::_th_histc
    CUDA: _histc_cuda

- func: sign(Tensor self, *, Tensor(a!) out) -> Tensor(a!)
  dispatch:
    CPU: legacy::cpu::_th_sign_out
    CUDA: legacy::cuda::_th_sign_out
  named_guard: False

- func: sign(Tensor self) -> Tensor
  variants: method, function
  dispatch:
    CPU: legacy::cpu::_th_sign
    CUDA: legacy::cuda::_th_sign
  named_guard: False

- func: fmod(Tensor self, Scalar other, *, Tensor(a!) out) -> Tensor(a!)
  dispatch:
    CPU: legacy::cpu::_th_fmod_out
    CUDA: legacy::cuda::_th_fmod_out

- func: fmod(Tensor self, Scalar other) -> Tensor
  variants: method, function
  dispatch:
    CPU: legacy::cpu::_th_fmod
    CUDA: legacy::cuda::_th_fmod

- func: fmod(Tensor self, Tensor other, *, Tensor(a!) out) -> Tensor(a!)
  dispatch:
    CPU: legacy::cpu::_th_fmod_out
    CUDA: legacy::cuda::_th_fmod_out

- func: fmod(Tensor self, Tensor other) -> Tensor
  variants: method, function
  dispatch:
    CPU: legacy::cpu::_th_fmod
    CUDA: legacy::cuda::_th_fmod

- func: remainder(Tensor self, Scalar other, *, Tensor(a!) out) -> Tensor(a!)
  dispatch:
    CPU: legacy::cpu::_th_remainder_out
    CUDA: legacy::cuda::_th_remainder_out

- func: remainder(Tensor self, Scalar other) -> Tensor
  variants: method, function
  dispatch:
    CPU: legacy::cpu::_th_remainder
    CUDA: legacy::cuda::_th_remainder

- func: remainder(Tensor self, Tensor other, *, Tensor(a!) out) -> Tensor(a!)
  dispatch:
    CPU: legacy::cpu::_th_remainder_out
    CUDA: legacy::cuda::_th_remainder_out

- func: remainder(Tensor self, Tensor other) -> Tensor
  variants: method, function
  dispatch:
    CPU: legacy::cpu::_th_remainder
    CUDA: legacy::cuda::_th_remainder

- func: min(Tensor self, Tensor other, *, Tensor(a!) out) -> Tensor(a!)
  dispatch:
    CPU: legacy::cpu::_th_min_out
    CUDA: legacy::cuda::_th_min_out

- func: min(Tensor self, Tensor other) -> Tensor
  variants: method, function
  dispatch:
    CPU: legacy::cpu::_th_min
    CUDA: legacy::cuda::_th_min

- func: min(Tensor self) -> Tensor
  variants: method, function
  dispatch:
    CPU: legacy::cpu::_th_min
    CUDA: legacy::cuda::_th_min
    QuantizedCPU: min_quant

- func: max(Tensor self, Tensor other, *, Tensor(a!) out) -> Tensor(a!)
  dispatch:
    CPU: legacy::cpu::_th_max_out
    CUDA: legacy::cuda::_th_max_out

- func: max(Tensor self, Tensor other) -> Tensor
  variants: method, function
  dispatch:
    CPU: legacy::cpu::_th_max
    CUDA: legacy::cuda::_th_max

- func: max(Tensor self) -> Tensor
  variants: method, function
  dispatch:
    CPU: legacy::cpu::_th_max
    CUDA: legacy::cuda::_th_max
    QuantizedCPU: max_quant

- func: median(Tensor self) -> Tensor
  variants: method, function
  dispatch:
    CPU: median_cpu
    CUDA: median_cuda

- func: sort(Tensor self, int dim=-1, bool descending=False, *, Tensor(a!) values, Tensor(b!) indices) -> (Tensor(a!) values, Tensor(b!) indices)
  dispatch:
    CPU: legacy::cpu::_th_sort_out
    CUDA: legacy::cuda::_th_sort_out

- func: sort(Tensor self, int dim=-1, bool descending=False) -> (Tensor values, Tensor indices)
  variants: method, function
  dispatch:
    CPU: legacy::cpu::_th_sort
    CUDA: legacy::cuda::_th_sort
    QuantizedCPU: sort_quant

- func: argsort(Tensor self, int dim=-1, bool descending=False) -> Tensor
  variants: method, function

- func: topk(Tensor self, int k, int dim=-1, bool largest=True, bool sorted=True, *, Tensor(a!) values, Tensor(b!) indices) ->(Tensor(a!) values, Tensor(b!) indices)
  dispatch:
    CPU: topk_out_cpu
    CUDA: legacy::cuda::_th_topk_out

- func: topk(Tensor self, int k, int dim=-1, bool largest=True, bool sorted=True) -> (Tensor values, Tensor indices)
  variants: method, function

- func: all(Tensor self) -> Tensor
  variants: method, function

- func: any(Tensor self) -> Tensor
  variants: method, function

- func: renorm(Tensor self, Scalar p, int dim, Scalar maxnorm, *, Tensor(a!) out) -> Tensor(a!)
  dispatch:
    CPU: legacy::cpu::_th_renorm_out
    CUDA: legacy::cuda::_th_renorm_out

- func: renorm(Tensor self, Scalar p, int dim, Scalar maxnorm) -> Tensor
  variants: method, function
  dispatch:
    CPU: legacy::cpu::_th_renorm
    CUDA: legacy::cuda::_th_renorm

- func: unfold(Tensor(a) self, int dimension, int size, int step) -> Tensor(a)
  variants: method
  dispatch:
    CPU: legacy::cpu::_th_unfold
    CUDA: legacy::cuda::_th_unfold

- func: equal(Tensor self, Tensor other) -> bool
  variants: method, function
  dispatch:
    CPU: legacy::cpu::_th_equal
    CUDA: legacy::cuda::_th_equal

- func: pow(Tensor self, Tensor exponent, *, Tensor(a!) out) -> Tensor(a!)
  dispatch:
    CPU: legacy::cpu::_th_pow_out
    CUDA: legacy::cuda::_th_pow_out

- func: pow(Tensor self, Tensor exponent) -> Tensor
  variants: method, function
  dispatch:
    CPU: legacy::cpu::_th_pow
    CUDA: legacy::cuda::_th_pow

- func: pow(Scalar self, Tensor exponent, *, Tensor(a!) out) -> Tensor(a!)
  dispatch:
    CPU: legacy::cpu::_th_pow_out
    CUDA: legacy::cuda::_th_pow_out

- func: pow(Scalar self, Tensor exponent) -> Tensor
  dispatch:
    CPU: legacy::cpu::_th_pow
    CUDA: legacy::cuda::_th_pow

- func: normal(Tensor mean, float std=1, *, Generator? generator=None, Tensor(a!) out) -> Tensor(a!)
  dispatch:
    CPU: legacy::cpu::_th_normal_out
    CUDA: normal_out_cuda

- func: normal(Tensor mean, float std=1, *, Generator? generator=None) -> Tensor
  dispatch:
    CPU: legacy::cpu::_th_normal
    CUDA: normal_cuda

- func: normal(float mean, Tensor std, *, Generator? generator=None, Tensor(a!) out) -> Tensor(a!)
  dispatch:
    CPU: legacy::cpu::_th_normal_out
    CUDA: normal_out_cuda

- func: normal(float mean, Tensor std, *, Generator? generator=None) -> Tensor
  dispatch:
    CPU: legacy::cpu::_th_normal
    CUDA: normal_cuda

- func: normal(Tensor mean, Tensor std, *, Generator? generator=None, Tensor(a!) out) -> Tensor(a!)
  dispatch:
    CPU: legacy::cpu::_th_normal_out
    CUDA: normal_out_cuda

- func: normal(Tensor mean, Tensor std, *, Generator? generator=None) -> Tensor
  dispatch:
    CPU: legacy::cpu::_th_normal
    CUDA: normal_cuda

- func: normal(float mean, float std, int[] size, *, Generator? generator=None, ScalarType? dtype=None, Layout? layout=None, Device? device=None, bool? pin_memory=None) -> Tensor

- func: normal(float mean, float std, int[] size, *, Generator? generator=None, Tensor(a!) out) -> Tensor(a!)

- func: alias(Tensor(a) self) -> Tensor(a)
  variants: method, function
  named_guard: False

- func: _addr(Tensor self, Tensor vec1, Tensor vec2, *, Scalar beta=1, Scalar alpha=1) -> Tensor
  dispatch:
    CPU: legacy::cpu::_th_addr
    CUDA: legacy::cuda::_th_addr

- func: _addr_(Tensor(a!) self, Tensor vec1, Tensor vec2, *, Scalar beta=1, Scalar alpha=1) -> Tensor(a!)
  dispatch:
    CPU: legacy::cpu::_th_addr_
    CUDA: legacy::cuda::_th_addr_

- func: _addr(Tensor self, Tensor vec1, Tensor vec2, *, Scalar beta=1, Scalar alpha=1, Tensor(a!) out) -> Tensor(a!)
  dispatch:
    CPU: legacy::cpu::_th_addr_out
    CUDA: legacy::cuda::_th_addr_out

- func: _index_copy_(Tensor(a!) self, int dim, Tensor index, Tensor source) -> Tensor(a!)
  dispatch:
    CPU: legacy::cpu::_th_index_copy_
    CUDA: legacy::cuda::_th_index_copy_

- func: _cumsum(Tensor self, int dim) -> Tensor
  dispatch:
    CPU: legacy::cpu::_th_cumsum
    CUDA: legacy::cuda::_th_cumsum

- func: _cumsum(Tensor self, int dim, *, Tensor(a!) out) -> Tensor(a!)
  dispatch:
    CPU: legacy::cpu::_th_cumsum_out
    CUDA: legacy::cuda::_th_cumsum_out

- func: _cumprod(Tensor self, int dim) -> Tensor
  dispatch:
    CPU: legacy::cpu::_th_cumprod
    CUDA: legacy::cuda::_th_cumprod

- func: _cumprod(Tensor self, int dim, *, Tensor(a!) out) -> Tensor(a!)
  dispatch:
    CPU: legacy::cpu::_th_cumprod_out
    CUDA: legacy::cuda::_th_cumprod_out

- func: _var(Tensor self, bool unbiased=True) -> Tensor
  dispatch:
    CPU: legacy::cpu::_th_var
    CUDA: legacy::cuda::_th_var

- func: _std(Tensor self, bool unbiased=True) -> Tensor
  dispatch:
    CPU: legacy::cpu::_th_std
    CUDA: legacy::cuda::_th_std

- func: _addmm(Tensor self, Tensor mat1, Tensor mat2, *, Scalar beta=1, Scalar alpha=1, Tensor(a!) out) -> Tensor(a!)
  dispatch:
    CPU: legacy::cpu::_th_addmm_out
    CUDA: legacy::cuda::_th_addmm_out

- func: _addmm(Tensor self, Tensor mat1, Tensor mat2, *, Scalar beta=1, Scalar alpha=1) -> Tensor
  dispatch:
    CPU: legacy::cpu::_th_addmm
    CUDA: legacy::cuda::_th_addmm

- func: _addmm_(Tensor(a!) self, Tensor mat1, Tensor mat2, *, Scalar beta=1, Scalar alpha=1) -> Tensor(a!)
  dispatch:
    CPU: legacy::cpu::_th_addmm_
    CUDA: legacy::cuda::_th_addmm_

- func: _cat(Tensor[] tensors, int dim=0) -> Tensor
  dispatch:
    CPU: legacy::cpu::_th_cat
    CUDA: legacy::cuda::_th_cat

- func: _cat(Tensor[] tensors, int dim=0, *, Tensor(a!) out) -> Tensor(a!)
  dispatch:
    CPU: legacy::cpu::_th_cat_out
    CUDA: legacy::cuda::_th_cat_out

- func: _mode(Tensor self, int dim=-1, bool keepdim=False) -> (Tensor, Tensor)
  dispatch:
    CPU: legacy::cpu::_th_mode
    CUDA: legacy::cuda::_th_mode

- func: _mode(Tensor self, int dim=-1, bool keepdim=False, *, Tensor(a!) values, Tensor(b!) indices) -> (Tensor(a!), Tensor(b!))
  dispatch:
    CPU: legacy::cpu::_th_mode_out
    CUDA: legacy::cuda::_th_mode_out

- func: _max(Tensor self, int dim, bool keepdim=False) -> (Tensor, Tensor)
  dispatch:
    CPU: legacy::cpu::_th_max
    CUDA: legacy::cuda::_th_max

- func: _max(Tensor self, int dim, bool keepdim=False, *, Tensor(a!) max, Tensor(b!) max_indices) -> (Tensor(a!), Tensor(b!))
  dispatch:
    CPU: legacy::cpu::_th_max_out
    CUDA: legacy::cuda::_th_max_out

- func: _min(Tensor self, int dim, bool keepdim=False) -> (Tensor, Tensor)
  dispatch:
    CPU: legacy::cpu::_th_min
    CUDA: legacy::cuda::_th_min

- func: _min(Tensor self, int dim, bool keepdim=False, *, Tensor(a!) min, Tensor(b!) min_indices) -> (Tensor(a!), Tensor(b!))
  dispatch:
    CPU: legacy::cpu::_th_min_out
    CUDA: legacy::cuda::_th_min_out

## NN wrappers

- func: binary_cross_entropy(Tensor self, Tensor target, Tensor? weight=None, int reduction=Mean, *, Tensor(a!) out) -> Tensor(a!)
  python_module: nn
  dispatch:
    CPU: legacy::cpu::_thnn_binary_cross_entropy_forward_out
    CUDA: legacy::cuda::_thnn_binary_cross_entropy_forward_out

- func: binary_cross_entropy(Tensor self, Tensor target, Tensor? weight=None, int reduction=Mean) -> Tensor
  python_module: nn
  dispatch:
    CPU: legacy::cpu::_thnn_binary_cross_entropy_forward
    CUDA: legacy::cuda::_thnn_binary_cross_entropy_forward

- func: binary_cross_entropy_backward(Tensor grad_output, Tensor self, Tensor target, Tensor? weight=None, int reduction=Mean, *, Tensor(a!) grad_input) -> Tensor(a!)
  python_module: nn
  dispatch:
    CPU: legacy::cpu::_thnn_binary_cross_entropy_backward_out
    CUDA: legacy::cuda::_thnn_binary_cross_entropy_backward_out

- func: binary_cross_entropy_backward(Tensor grad_output, Tensor self, Tensor target, Tensor? weight=None, int reduction=Mean) -> Tensor
  python_module: nn
  dispatch:
    CPU: legacy::cpu::_thnn_binary_cross_entropy_backward
    CUDA: legacy::cuda::_thnn_binary_cross_entropy_backward

- func: mse_loss(Tensor self, Tensor target, int reduction=Mean, *, Tensor(a!) out) -> Tensor(a!)
  python_module: nn
  dispatch:
    CPU: legacy::cpu::_thnn_mse_loss_forward_out
    CUDA: legacy::cuda::_thnn_mse_loss_forward_out

- func: mse_loss(Tensor self, Tensor target, int reduction=Mean) -> Tensor
  python_module: nn
  dispatch:
    CPU: legacy::cpu::_thnn_mse_loss_forward
    CUDA: legacy::cuda::_thnn_mse_loss_forward

- func: mse_loss_backward(Tensor grad_output, Tensor self, Tensor target, int reduction, *, Tensor(a!) grad_input) -> Tensor(a!)
  python_module: nn
  dispatch:
    CPU: legacy::cpu::_thnn_mse_loss_backward_out
    CUDA: legacy::cuda::_thnn_mse_loss_backward_out

- func: mse_loss_backward(Tensor grad_output, Tensor self, Tensor target, int reduction) -> Tensor
  python_module: nn
  dispatch:
    CPU: legacy::cpu::_thnn_mse_loss_backward
    CUDA: legacy::cuda::_thnn_mse_loss_backward

- func: l1_loss(Tensor self, Tensor target, int reduction=Mean, *, Tensor(a!) out) -> Tensor(a!)
  python_module: nn
  dispatch:
    CPU: legacy::cpu::_thnn_l1_loss_forward_out
    CUDA: legacy::cuda::_thnn_l1_loss_forward_out

- func: l1_loss(Tensor self, Tensor target, int reduction=Mean) -> Tensor
  python_module: nn
  dispatch:
    CPU: legacy::cpu::_thnn_l1_loss_forward
    CUDA: legacy::cuda::_thnn_l1_loss_forward

- func: l1_loss_backward(Tensor grad_output, Tensor self, Tensor target, int reduction, *, Tensor(a!) grad_input) -> Tensor(a!)
  python_module: nn
  dispatch:
    CPU: legacy::cpu::_thnn_l1_loss_backward_out
    CUDA: legacy::cuda::_thnn_l1_loss_backward_out

- func: l1_loss_backward(Tensor grad_output, Tensor self, Tensor target, int reduction) -> Tensor
  python_module: nn
  dispatch:
    CPU: legacy::cpu::_thnn_l1_loss_backward
    CUDA: legacy::cuda::_thnn_l1_loss_backward

- func: multi_margin_loss(Tensor self, Tensor target, Scalar p=1, Scalar margin=1, Tensor? weight=None, int reduction=Mean, *, Tensor(a!) out) -> Tensor(a!)
  python_module: nn
  dispatch:
    CPU: legacy::cpu::_thnn_multi_margin_loss_forward_out
    CUDA: legacy::cuda::_thnn_multi_margin_loss_forward_out

- func: multi_margin_loss(Tensor self, Tensor target, Scalar p=1, Scalar margin=1, Tensor? weight=None, int reduction=Mean) -> Tensor
  python_module: nn
  dispatch:
    CPU: legacy::cpu::_thnn_multi_margin_loss_forward
    CUDA: legacy::cuda::_thnn_multi_margin_loss_forward

- func: multi_margin_loss_backward(Tensor grad_output, Tensor self, Tensor target, Scalar p, Scalar margin, Tensor? weight=None, int reduction=Mean, *, Tensor(a!) grad_input) -> Tensor(a!)
  python_module: nn
  dispatch:
    CPU: legacy::cpu::_thnn_multi_margin_loss_backward_out
    CUDA: legacy::cuda::_thnn_multi_margin_loss_backward_out

- func: multi_margin_loss_backward(Tensor grad_output, Tensor self, Tensor target, Scalar p, Scalar margin, Tensor? weight=None, int reduction=Mean) -> Tensor
  python_module: nn
  dispatch:
    CPU: legacy::cpu::_thnn_multi_margin_loss_backward
    CUDA: legacy::cuda::_thnn_multi_margin_loss_backward

- func: multilabel_margin_loss(Tensor self, Tensor target, int reduction=Mean, *, Tensor(a!) out) -> Tensor(a!)
  python_module: nn

- func: multilabel_margin_loss(Tensor self, Tensor target, int reduction=Mean) -> Tensor
  python_module: nn

- func: multilabel_margin_loss_forward(Tensor self, Tensor target, int reduction, *, Tensor(a!) output, Tensor(b!) is_target) -> (Tensor(a!), Tensor(b!))
  python_module: nn
  dispatch:
    CPU: legacy::cpu::_thnn_multilabel_margin_loss_forward_out
    CUDA: legacy::cuda::_thnn_multilabel_margin_loss_forward_out

- func: multilabel_margin_loss_forward(Tensor self, Tensor target, int reduction) -> (Tensor output, Tensor is_target)
  python_module: nn
  dispatch:
    CPU: legacy::cpu::_thnn_multilabel_margin_loss_forward
    CUDA: legacy::cuda::_thnn_multilabel_margin_loss_forward

- func: multilabel_margin_loss_backward(Tensor grad_output, Tensor self, Tensor target, int reduction, Tensor is_target, *, Tensor(a!) grad_input) -> Tensor(a!)
  python_module: nn
  dispatch:
    CPU: legacy::cpu::_thnn_multilabel_margin_loss_backward_out
    CUDA: legacy::cuda::_thnn_multilabel_margin_loss_backward_out

- func: multilabel_margin_loss_backward(Tensor grad_output, Tensor self, Tensor target, int reduction, Tensor is_target) -> Tensor
  python_module: nn
  dispatch:
    CPU: legacy::cpu::_thnn_multilabel_margin_loss_backward
    CUDA: legacy::cuda::_thnn_multilabel_margin_loss_backward

- func: nll_loss(Tensor self, Tensor target, Tensor? weight=None, int reduction=Mean, int ignore_index=-100, *, Tensor(a!) out) -> Tensor(a!)
  python_module: nn

- func: nll_loss(Tensor self, Tensor target, Tensor? weight=None, int reduction=Mean, int ignore_index=-100) -> Tensor
  python_module: nn

- func: nll_loss_forward(Tensor self, Tensor target, Tensor? weight, int reduction, int ignore_index, *, Tensor(a!) output, Tensor(b!) total_weight) -> (Tensor(a!), Tensor(b!))
  python_module: nn
  dispatch:
    CPU: legacy::cpu::_thnn_nll_loss_forward_out
    CUDA: legacy::cuda::_thnn_nll_loss_forward_out

- func: nll_loss_forward(Tensor self, Tensor target, Tensor? weight, int reduction, int ignore_index) -> (Tensor output, Tensor total_weight)
  python_module: nn
  dispatch:
    CPU: legacy::cpu::_thnn_nll_loss_forward
    CUDA: legacy::cuda::_thnn_nll_loss_forward

- func: nll_loss_backward(Tensor grad_output, Tensor self, Tensor target, Tensor? weight, int reduction, int ignore_index, Tensor total_weight, *, Tensor(a!) grad_input) -> Tensor(a!)
  python_module: nn
  dispatch:
    CPU: legacy::cpu::_thnn_nll_loss_backward_out
    CUDA: legacy::cuda::_thnn_nll_loss_backward_out

- func: nll_loss_backward(Tensor grad_output, Tensor self, Tensor target, Tensor? weight, int reduction, int ignore_index, Tensor total_weight) -> Tensor
  python_module: nn
  dispatch:
    CPU: legacy::cpu::_thnn_nll_loss_backward
    CUDA: legacy::cuda::_thnn_nll_loss_backward

- func: nll_loss2d(Tensor self, Tensor target, Tensor? weight=None, int reduction=Mean, int ignore_index=-100, *, Tensor(a!) out) -> Tensor(a!)
  python_module: nn

- func: nll_loss2d(Tensor self, Tensor target, Tensor? weight=None, int reduction=Mean, int ignore_index=-100) -> Tensor
  python_module: nn

- func: nll_loss2d_forward(Tensor self, Tensor target, Tensor? weight, int reduction, int ignore_index, *, Tensor(a!) output, Tensor(b!) total_weight) -> (Tensor(a!), Tensor(b!))
  python_module: nn
  dispatch:
    CPU: legacy::cpu::_thnn_nll_loss2d_forward_out
    CUDA: legacy::cuda::_thnn_nll_loss2d_forward_out

- func: nll_loss2d_forward(Tensor self, Tensor target, Tensor? weight, int reduction, int ignore_index) -> (Tensor output, Tensor total_weight)
  python_module: nn
  dispatch:
    CPU: legacy::cpu::_thnn_nll_loss2d_forward
    CUDA: legacy::cuda::_thnn_nll_loss2d_forward

- func: nll_loss2d_backward(Tensor grad_output, Tensor self, Tensor target, Tensor? weight, int reduction, int ignore_index, Tensor total_weight, *, Tensor(a!) grad_input) -> Tensor(a!)
  python_module: nn
  dispatch:
    CPU: legacy::cpu::_thnn_nll_loss2d_backward_out
    CUDA: legacy::cuda::_thnn_nll_loss2d_backward_out

- func: nll_loss2d_backward(Tensor grad_output, Tensor self, Tensor target, Tensor? weight, int reduction, int ignore_index, Tensor total_weight) -> Tensor
  python_module: nn
  dispatch:
    CPU: legacy::cpu::_thnn_nll_loss2d_backward
    CUDA: legacy::cuda::_thnn_nll_loss2d_backward

- func: smooth_l1_loss(Tensor self, Tensor target, int reduction=Mean, *, Tensor(a!) out) -> Tensor(a!)
  python_module: nn
  dispatch:
    CPU: legacy::cpu::_thnn_smooth_l1_loss_forward_out
    CUDA: legacy::cuda::_thnn_smooth_l1_loss_forward_out

- func: smooth_l1_loss(Tensor self, Tensor target, int reduction=Mean) -> Tensor
  python_module: nn
  dispatch:
    CPU: legacy::cpu::_thnn_smooth_l1_loss_forward
    CUDA: legacy::cuda::_thnn_smooth_l1_loss_forward

- func: smooth_l1_loss_backward(Tensor grad_output, Tensor self, Tensor target, int reduction, *, Tensor(a!) grad_input) -> Tensor(a!)
  python_module: nn
  dispatch:
    CPU: legacy::cpu::_thnn_smooth_l1_loss_backward_out
    CUDA: legacy::cuda::_thnn_smooth_l1_loss_backward_out

- func: smooth_l1_loss_backward(Tensor grad_output, Tensor self, Tensor target, int reduction) -> Tensor
  python_module: nn
  dispatch:
    CPU: legacy::cpu::_thnn_smooth_l1_loss_backward
    CUDA: legacy::cuda::_thnn_smooth_l1_loss_backward

- func: soft_margin_loss(Tensor self, Tensor target, int reduction=Mean, *, Tensor(a!) out) -> Tensor(a!)
  python_module: nn
  dispatch:
    CPU: legacy::cpu::_thnn_soft_margin_loss_forward_out
    CUDA: legacy::cuda::_thnn_soft_margin_loss_forward_out

- func: soft_margin_loss(Tensor self, Tensor target, int reduction=Mean) -> Tensor
  python_module: nn
  dispatch:
    CPU: legacy::cpu::_thnn_soft_margin_loss_forward
    CUDA: legacy::cuda::_thnn_soft_margin_loss_forward

- func: soft_margin_loss_backward(Tensor grad_output, Tensor self, Tensor target, int reduction, *, Tensor(a!) grad_input) -> Tensor(a!)
  python_module: nn
  dispatch:
    CPU: legacy::cpu::_thnn_soft_margin_loss_backward_out
    CUDA: legacy::cuda::_thnn_soft_margin_loss_backward_out

- func: soft_margin_loss_backward(Tensor grad_output, Tensor self, Tensor target, int reduction) -> Tensor
  python_module: nn
  dispatch:
    CPU: legacy::cpu::_thnn_soft_margin_loss_backward
    CUDA: legacy::cuda::_thnn_soft_margin_loss_backward

- func: elu(Tensor self, Scalar alpha=1, Scalar scale=1, Scalar input_scale=1, *, Tensor(a!) out) -> Tensor(a!)
  python_module: nn
  dispatch:
    CPU: legacy::cpu::_thnn_elu_forward_out
    CUDA: legacy::cuda::_thnn_elu_forward_out

- func: elu(Tensor self, Scalar alpha=1, Scalar scale=1, Scalar input_scale=1) -> Tensor
  python_module: nn
  dispatch:
    CPU: legacy::cpu::_thnn_elu_forward
    CUDA: legacy::cuda::_thnn_elu_forward

- func: elu_backward(Tensor grad_output, Scalar alpha, Scalar scale, Scalar input_scale, Tensor output, *, Tensor(a!) grad_input) -> Tensor(a!)
  python_module: nn
  dispatch:
    CPU: legacy::cpu::_thnn_elu_backward_out
    CUDA: legacy::cuda::_thnn_elu_backward_out

- func: elu_backward(Tensor grad_output, Scalar alpha, Scalar scale, Scalar input_scale, Tensor output) -> Tensor
  python_module: nn
  dispatch:
    CPU: legacy::cpu::_thnn_elu_backward
    CUDA: legacy::cuda::_thnn_elu_backward

- func: elu_(Tensor(a!) self, Scalar alpha=1, Scalar scale=1, Scalar input_scale=1) -> Tensor(a!)
  python_module: nn
  dispatch:
    CPU: legacy::cpu::_thnn_elu_forward_
    CUDA: legacy::cuda::_thnn_elu_forward_

- func: glu(Tensor self, int dim=-1, *, Tensor(a!) out) -> Tensor(a!)
  python_module: nn
  dispatch:
    CPU: legacy::cpu::_thnn_glu_forward_out
    CUDA: legacy::cuda::_thnn_glu_forward_out

- func: glu(Tensor self, int dim=-1) -> Tensor
  python_module: nn
  dispatch:
    CPU: legacy::cpu::_thnn_glu_forward
    CUDA: legacy::cuda::_thnn_glu_forward

- func: glu_backward(Tensor grad_output, Tensor self, int dim, *, Tensor(a!) grad_input) -> Tensor(a!)
  python_module: nn
  dispatch:
    CPU: legacy::cpu::_thnn_glu_backward_out
    CUDA: legacy::cuda::_thnn_glu_backward_out

- func: glu_backward(Tensor grad_output, Tensor self, int dim) -> Tensor
  python_module: nn
  dispatch:
    CPU: legacy::cpu::_thnn_glu_backward
    CUDA: legacy::cuda::_thnn_glu_backward

- func: hardtanh(Tensor self, Scalar min_val=-1, Scalar max_val=1, *, Tensor(a!) out) -> Tensor(a!)
  python_module: nn
  dispatch:
    CPU: legacy::cpu::_thnn_hardtanh_forward_out
    CUDA: legacy::cuda::_thnn_hardtanh_forward_out

- func: hardtanh(Tensor self, Scalar min_val=-1, Scalar max_val=1) -> Tensor
  python_module: nn
  dispatch:
    CPU: legacy::cpu::_thnn_hardtanh_forward
    CUDA: legacy::cuda::_thnn_hardtanh_forward

- func: hardtanh_backward(Tensor grad_output, Tensor self, Scalar min_val, Scalar max_val, *, Tensor(a!) grad_input) -> Tensor(a!)
  python_module: nn
  dispatch:
    CPU: legacy::cpu::_thnn_hardtanh_backward_out
    CUDA: legacy::cuda::_thnn_hardtanh_backward_out

- func: hardtanh_backward(Tensor grad_output, Tensor self, Scalar min_val, Scalar max_val) -> Tensor
  python_module: nn
  dispatch:
    CPU: legacy::cpu::_thnn_hardtanh_backward
    CUDA: legacy::cuda::_thnn_hardtanh_backward

- func: hardtanh_(Tensor(a!) self, Scalar min_val=-1, Scalar max_val=1) -> Tensor(a!)
  python_module: nn
  dispatch:
    CPU: legacy::cpu::_thnn_hardtanh_forward_
    CUDA: legacy::cuda::_thnn_hardtanh_forward_

- func: leaky_relu(Tensor self, Scalar negative_slope=0.01, *, Tensor(a!) out) -> Tensor(a!)
  python_module: nn
  dispatch:
    CPU: legacy::cpu::_thnn_leaky_relu_forward_out
    CUDA: legacy::cuda::_thnn_leaky_relu_forward_out

- func: leaky_relu(Tensor self, Scalar negative_slope=0.01) -> Tensor
  python_module: nn
  dispatch:
    CPU: legacy::cpu::_thnn_leaky_relu_forward
    CUDA: legacy::cuda::_thnn_leaky_relu_forward

- func: leaky_relu_backward(Tensor grad_output, Tensor self, Scalar negative_slope, *, Tensor(a!) grad_input) -> Tensor(a!)
  python_module: nn
  dispatch:
    CPU: legacy::cpu::_thnn_leaky_relu_backward_out
    CUDA: legacy::cuda::_thnn_leaky_relu_backward_out

- func: leaky_relu_backward(Tensor grad_output, Tensor self, Scalar negative_slope) -> Tensor
  python_module: nn
  dispatch:
    CPU: legacy::cpu::_thnn_leaky_relu_backward
    CUDA: legacy::cuda::_thnn_leaky_relu_backward

- func: leaky_relu_(Tensor(a!) self, Scalar negative_slope=0.01) -> Tensor(a!)
  python_module: nn
  dispatch:
    CPU: legacy::cpu::_thnn_leaky_relu_forward_
    CUDA: legacy::cuda::_thnn_leaky_relu_forward_

- func: log_sigmoid(Tensor self, *, Tensor(a!) out) -> Tensor(a!)
  python_module: nn

- func: log_sigmoid(Tensor self) -> Tensor
  python_module: nn

- func: log_sigmoid_forward(Tensor self, *, Tensor(a!) output, Tensor(b!) buffer) -> (Tensor(a!), Tensor(b!))
  python_module: nn
  dispatch:
    CPU: legacy::cpu::_thnn_log_sigmoid_forward_out
    CUDA: legacy::cuda::_thnn_log_sigmoid_forward_out

- func: log_sigmoid_forward(Tensor self) -> (Tensor output, Tensor buffer)
  python_module: nn
  dispatch:
    CPU: legacy::cpu::_thnn_log_sigmoid_forward
    CUDA: legacy::cuda::_thnn_log_sigmoid_forward

- func: log_sigmoid_backward(Tensor grad_output, Tensor self, Tensor buffer, *, Tensor(a!) grad_input) -> Tensor(a!)
  python_module: nn
  dispatch:
    CPU: legacy::cpu::_thnn_log_sigmoid_backward_out
    CUDA: legacy::cuda::_thnn_log_sigmoid_backward_out

- func: log_sigmoid_backward(Tensor grad_output, Tensor self, Tensor buffer) -> Tensor
  python_module: nn
  dispatch:
    CPU: legacy::cpu::_thnn_log_sigmoid_backward
    CUDA: legacy::cuda::_thnn_log_sigmoid_backward

- func: rrelu_with_noise(Tensor self, Tensor noise, Scalar lower=0.125, Scalar upper=0.3333333333333333, bool training=False, Generator? generator=None, *, Tensor(a!) out) -> Tensor(a!)
  python_module: nn
  dispatch:
    CPU: legacy::cpu::_thnn_rrelu_with_noise_forward_out
    CUDA: legacy::cuda::_thnn_rrelu_with_noise_forward_out

- func: rrelu_with_noise(Tensor self, Tensor noise, Scalar lower=0.125, Scalar upper=0.3333333333333333, bool training=False, Generator? generator=None) -> Tensor
  python_module: nn
  dispatch:
    CPU: legacy::cpu::_thnn_rrelu_with_noise_forward
    CUDA: legacy::cuda::_thnn_rrelu_with_noise_forward

- func: rrelu_with_noise_backward(Tensor grad_output, Tensor self, Tensor noise, Scalar lower, Scalar upper, bool training, *, Tensor(a!) grad_input) -> Tensor(a!)
  python_module: nn
  dispatch:
    CPU: legacy::cpu::_thnn_rrelu_with_noise_backward_out
    CUDA: legacy::cuda::_thnn_rrelu_with_noise_backward_out

- func: rrelu_with_noise_backward(Tensor grad_output, Tensor self, Tensor noise, Scalar lower, Scalar upper, bool training) -> Tensor
  python_module: nn
  dispatch:
    CPU: legacy::cpu::_thnn_rrelu_with_noise_backward
    CUDA: legacy::cuda::_thnn_rrelu_with_noise_backward

- func: rrelu_with_noise_(Tensor(a!) self, Tensor noise, Scalar lower=0.125, Scalar upper=0.3333333333333333, bool training=False, Generator? generator=None) -> Tensor(a!)
  python_module: nn
  dispatch:
    CPU: legacy::cpu::_thnn_rrelu_with_noise_forward_
    CUDA: legacy::cuda::_thnn_rrelu_with_noise_forward_

- func: softplus(Tensor self, Scalar beta=1, Scalar threshold=20, *, Tensor(a!) out) -> Tensor(a!)
  python_module: nn
  dispatch:
    CPU: legacy::cpu::_thnn_softplus_forward_out
    CUDA: legacy::cuda::_thnn_softplus_forward_out

- func: softplus(Tensor self, Scalar beta=1, Scalar threshold=20) -> Tensor
  python_module: nn
  dispatch:
    CPU: legacy::cpu::_thnn_softplus_forward
    CUDA: legacy::cuda::_thnn_softplus_forward

- func: softplus_backward(Tensor grad_output, Tensor self, Scalar beta, Scalar threshold, Tensor output, *, Tensor(a!) grad_input) -> Tensor(a!)
  python_module: nn
  dispatch:
    CPU: legacy::cpu::_thnn_softplus_backward_out
    CUDA: legacy::cuda::_thnn_softplus_backward_out

- func: softplus_backward(Tensor grad_output, Tensor self, Scalar beta, Scalar threshold, Tensor output) -> Tensor
  python_module: nn
  dispatch:
    CPU: legacy::cpu::_thnn_softplus_backward
    CUDA: legacy::cuda::_thnn_softplus_backward

- func: softshrink(Tensor self, Scalar lambd=0.5, *, Tensor(a!) out) -> Tensor(a!)
  python_module: nn
  dispatch:
    CPU: legacy::cpu::_thnn_softshrink_forward_out
    CUDA: legacy::cuda::_thnn_softshrink_forward_out

- func: softshrink(Tensor self, Scalar lambd=0.5) -> Tensor
  python_module: nn
  dispatch:
    CPU: legacy::cpu::_thnn_softshrink_forward
    CUDA: legacy::cuda::_thnn_softshrink_forward

- func: softshrink_backward(Tensor grad_output, Tensor self, Scalar lambd, *, Tensor(a!) grad_input) -> Tensor(a!)
  python_module: nn
  dispatch:
    CPU: legacy::cpu::_thnn_softshrink_backward_out
    CUDA: legacy::cuda::_thnn_softshrink_backward_out

- func: softshrink_backward(Tensor grad_output, Tensor self, Scalar lambd) -> Tensor
  python_module: nn
  dispatch:
    CPU: legacy::cpu::_thnn_softshrink_backward
    CUDA: legacy::cuda::_thnn_softshrink_backward

- func: adaptive_avg_pool2d(Tensor self, int[2] output_size, *, Tensor(a!) out) -> Tensor(a!)
  python_module: nn
  dispatch:
    CPU: adaptive_avg_pool2d_out_cpu
    CUDA: adaptive_avg_pool2d_out_cuda
    MkldnnCPU: mkldnn_adaptive_avg_pool2d_out
    QuantizedCPU: quantized_adaptive_avg_pool2d_out

- func: adaptive_avg_pool2d(Tensor self, int[2] output_size) -> Tensor
  python_module: nn

- func: mkldnn_adaptive_avg_pool2d(Tensor self, int[2] output_size) -> Tensor
  dispatch:
    MkldnnCPU: mkldnn_adaptive_avg_pool2d
  requires_tensor: True

- func: _adaptive_avg_pool2d(Tensor self, int[2] output_size) -> Tensor
  dispatch:
    CPU: adaptive_avg_pool2d_cpu
    CUDA: adaptive_avg_pool2d_cuda
    QuantizedCPU: quantized_adaptive_avg_pool2d

- func: _adaptive_avg_pool2d_backward(Tensor grad_output, Tensor self) -> Tensor
  python_module: nn
  dispatch:
    CPU: adaptive_avg_pool2d_backward_cpu
    CUDA: adaptive_avg_pool2d_backward_cuda

- func: adaptive_avg_pool3d(Tensor self, int[3] output_size, *, Tensor(a!) out) -> Tensor(a!)
  python_module: nn
  dispatch:
    CPU: adaptive_avg_pool3d_out_cpu
    CUDA: adaptive_avg_pool3d_out_cuda

- func: adaptive_avg_pool3d(Tensor self, int[3] output_size) -> Tensor
  python_module: nn
  dispatch:
    CPU: adaptive_avg_pool3d_cpu
    CUDA: adaptive_avg_pool3d_cuda

- func: adaptive_avg_pool3d_backward(Tensor grad_output, Tensor self, *, Tensor(a!) grad_input) -> Tensor(a!)
  python_module: nn
  dispatch:
    CPU: adaptive_avg_pool3d_backward_out_cpu
    CUDA: adaptive_avg_pool3d_backward_out_cuda

- func: adaptive_avg_pool3d_backward(Tensor grad_output, Tensor self) -> Tensor
  python_module: nn
  dispatch:
    CPU: adaptive_avg_pool3d_backward_cpu
    CUDA: adaptive_avg_pool3d_backward_cuda

# Return: (Tensor output, Tensor indices)
- func: adaptive_max_pool2d(Tensor self, int[2] output_size, *, Tensor(a!) out, Tensor(b!) indices) -> (Tensor(a!), Tensor(b!))
  python_module: nn
  dispatch:
    CPU: adaptive_max_pool2d_out_cpu
    CUDA: adaptive_max_pool2d_out_cuda

# Return: (Tensor output, Tensor indices)
- func: adaptive_max_pool2d(Tensor self, int[2] output_size) -> (Tensor, Tensor)
  python_module: nn
  dispatch:
    CPU: adaptive_max_pool2d_cpu
    CUDA: adaptive_max_pool2d_cuda

- func: adaptive_max_pool2d_backward(Tensor grad_output, Tensor self, Tensor indices, *, Tensor(a!) grad_input) -> Tensor(a!)
  python_module: nn
  dispatch:
    CPU: adaptive_max_pool2d_backward_out_cpu
    CUDA: adaptive_max_pool2d_backward_out_cuda

- func: adaptive_max_pool2d_backward(Tensor grad_output, Tensor self, Tensor indices) -> Tensor
  python_module: nn
  dispatch:
    CPU: adaptive_max_pool2d_backward_cpu
    CUDA: adaptive_max_pool2d_backward_cuda

# Return: (Tensor output, Tensor indices)
- func: adaptive_max_pool3d(Tensor self, int[3] output_size, *, Tensor(a!) out, Tensor(b!) indices) -> (Tensor(a!), Tensor(b!))
  python_module: nn
  dispatch:
    CPU: adaptive_max_pool3d_out_cpu
    CUDA: adaptive_max_pool3d_out_cuda

# Return: (Tensor output, Tensor indices)
- func: adaptive_max_pool3d(Tensor self, int[3] output_size) -> (Tensor, Tensor)
  python_module: nn
  dispatch:
    CPU: adaptive_max_pool3d_cpu
    CUDA: adaptive_max_pool3d_cuda

- func: adaptive_max_pool3d_backward(Tensor grad_output, Tensor self, Tensor indices, *, Tensor(a!) grad_input) -> Tensor(a!)
  python_module: nn
  dispatch:
    CPU: adaptive_max_pool3d_backward_out_cpu
    CUDA: adaptive_max_pool3d_backward_out_cuda

- func: adaptive_max_pool3d_backward(Tensor grad_output, Tensor self, Tensor indices) -> Tensor
  python_module: nn
  dispatch:
    CPU: adaptive_max_pool3d_backward_cpu
    CUDA: adaptive_max_pool3d_backward_cuda

- func: avg_pool2d(Tensor self, int[2] kernel_size, int[2] stride=[], int[2] padding=0, bool ceil_mode=False, bool count_include_pad=True, int? divisor_override=None, *, Tensor(a!) out) -> Tensor(a!)
  python_module: nn
  dispatch:
    CPU: avg_pool2d_out_cpu
    CUDA: avg_pool2d_out_cuda
    MkldnnCPU: mkldnn_avg_pool2d_out

- func: avg_pool2d(Tensor self, int[2] kernel_size, int[2] stride=[], int[2] padding=0, bool ceil_mode=False, bool count_include_pad=True, int? divisor_override=None) -> Tensor
  python_module: nn
  dispatch:
    CPU: avg_pool2d_cpu
    CUDA: avg_pool2d_cuda
    MkldnnCPU: mkldnn_avg_pool2d

- func: avg_pool2d_backward(Tensor grad_output, Tensor self, int[2] kernel_size, int[2] stride, int[2] padding, bool ceil_mode, bool count_include_pad, int? divisor_override, *, Tensor(a!) grad_input) -> Tensor(a!)
  python_module: nn
  dispatch:
    CPU: avg_pool2d_backward_out_cpu
    CUDA: avg_pool2d_backward_out_cuda

- func: avg_pool2d_backward(Tensor grad_output, Tensor self, int[2] kernel_size, int[2] stride, int[2] padding, bool ceil_mode, bool count_include_pad, int? divisor_override) -> Tensor
  python_module: nn
  dispatch:
    CPU: avg_pool2d_backward_cpu
    CUDA: avg_pool2d_backward_cuda

- func: avg_pool3d(Tensor self, int[3] kernel_size, int[3] stride=[], int[3] padding=0, bool ceil_mode=False, bool count_include_pad=True, int? divisor_override=None, *, Tensor(a!) out) -> Tensor(a!)
  python_module: nn
  dispatch:
    CPU: avg_pool3d_out_cpu
    CUDA: avg_pool3d_out_cuda

- func: avg_pool3d(Tensor self, int[3] kernel_size, int[3] stride=[], int[3] padding=0, bool ceil_mode=False, bool count_include_pad=True, int? divisor_override=None) -> Tensor
  python_module: nn
  dispatch:
    CPU: avg_pool3d_cpu
    CUDA: avg_pool3d_cuda

- func: avg_pool3d_backward(Tensor grad_output, Tensor self, int[3] kernel_size, int[3] stride, int[3] padding, bool ceil_mode, bool count_include_pad, int? divisor_override, *, Tensor(a!) grad_input) -> Tensor(a!)
  python_module: nn
  dispatch:
    CPU: avg_pool3d_backward_out_cpu
    CUDA: avg_pool3d_backward_out_cuda

- func: avg_pool3d_backward(Tensor grad_output, Tensor self, int[3] kernel_size, int[3] stride, int[3] padding, bool ceil_mode, bool count_include_pad, int? divisor_override) -> Tensor
  python_module: nn
  dispatch:
    CPU: avg_pool3d_backward_cpu
    CUDA: avg_pool3d_backward_cuda

# Return: (Tensor output, Tensor indices)
- func: fractional_max_pool2d(Tensor self, int[2] kernel_size, int[2] output_size, Tensor random_samples, *, Tensor(a!) output, Tensor(b!) indices) -> (Tensor(a!), Tensor(b!))
  python_module: nn
  dispatch:
    CPU: fractional_max_pool2d_out_cpu
    CUDA: fractional_max_pool2d_out_cuda

# Return: (Tensor output, Tensor indices)
- func: fractional_max_pool2d(Tensor self, int[2] kernel_size, int[2] output_size, Tensor random_samples) -> (Tensor, Tensor)
  python_module: nn
  dispatch:
    CPU: fractional_max_pool2d_cpu
    CUDA: fractional_max_pool2d_cuda

- func: fractional_max_pool2d_backward(Tensor grad_output, Tensor self, int[2] kernel_size, int[2] output_size, Tensor indices, *, Tensor(a!) grad_input) -> Tensor(a!)
  python_module: nn
  dispatch:
    CPU: fractional_max_pool2d_backward_out_cpu
    CUDA: fractional_max_pool2d_backward_out_cuda

- func: fractional_max_pool2d_backward(Tensor grad_output, Tensor self, int[2] kernel_size, int[2] output_size, Tensor indices) -> Tensor
  python_module: nn
  dispatch:
    CPU: fractional_max_pool2d_backward_cpu
    CUDA: fractional_max_pool2d_backward_cuda

# Return: (Tensor output, Tensor indices)
- func: fractional_max_pool3d(Tensor self, int[3] kernel_size, int[3] output_size, Tensor random_samples, *, Tensor(a!) output, Tensor(b!) indices) -> (Tensor(a!), Tensor(b!))
  python_module: nn
  dispatch:
    CPU: fractional_max_pool3d_out_cpu
    CUDA: fractional_max_pool3d_out_cuda

# Return: (Tensor output, Tensor indices)
- func: fractional_max_pool3d(Tensor self, int[3] kernel_size, int[3] output_size, Tensor random_samples) -> (Tensor, Tensor)
  python_module: nn
  dispatch:
    CPU: fractional_max_pool3d_cpu
    CUDA: fractional_max_pool3d_cuda

- func: fractional_max_pool3d_backward(Tensor grad_output, Tensor self, int[3] kernel_size, int[3] output_size, Tensor indices, *, Tensor(a!) grad_input) -> Tensor(a!)
  python_module: nn
  dispatch:
    CPU: fractional_max_pool3d_backward_out_cpu
    CUDA: fractional_max_pool3d_backward_out_cuda

- func: fractional_max_pool3d_backward(Tensor grad_output, Tensor self, int[3] kernel_size, int[3] output_size, Tensor indices) -> Tensor
  python_module: nn
  dispatch:
    CPU: fractional_max_pool3d_backward_cpu
    CUDA: fractional_max_pool3d_backward_cuda

# Return: (Tensor output, Tensor indices)
- func: max_pool2d_with_indices(Tensor self, int[2] kernel_size, int[2] stride=[], int[2] padding=0, int[2] dilation=1, bool ceil_mode=False, *, Tensor(a!) out, Tensor(b!) indices) -> (Tensor(a!), Tensor(b!))
  python_module: nn
  dispatch:
    CPU: max_pool2d_with_indices_out_cpu
    CUDA: max_pool2d_with_indices_out_cuda

# Return: (Tensor output, Tensor indices)
- func: max_pool2d_with_indices(Tensor self, int[2] kernel_size, int[2] stride=[], int[2] padding=0, int[2] dilation=1, bool ceil_mode=False) -> (Tensor, Tensor)
  python_module: nn
  dispatch:
    CPU: max_pool2d_with_indices_cpu
    CUDA: max_pool2d_with_indices_cuda

- func: max_pool2d_with_indices_backward(Tensor grad_output, Tensor self, int[2] kernel_size, int[2] stride, int[2] padding, int[2] dilation, bool ceil_mode, Tensor indices, *, Tensor(a!) grad_input) -> Tensor(a!)
  python_module: nn
  dispatch:
    CPU: max_pool2d_with_indices_backward_out_cpu
    CUDA: max_pool2d_with_indices_backward_out_cuda

- func: max_pool2d_with_indices_backward(Tensor grad_output, Tensor self, int[2] kernel_size, int[2] stride, int[2] padding, int[2] dilation, bool ceil_mode, Tensor indices) -> Tensor
  python_module: nn
  dispatch:
    CPU: max_pool2d_with_indices_backward_cpu
    CUDA: max_pool2d_with_indices_backward_cuda

# Return: (Tensor output, Tensor indices)
- func: max_pool3d_with_indices(Tensor self, int[3] kernel_size, int[3] stride=[], int[3] padding=0, int[3] dilation=1, bool ceil_mode=False, *, Tensor(a!) out, Tensor(b!) indices) -> (Tensor(a!), Tensor(b!))
  python_module: nn
  dispatch:
    CPU: max_pool3d_with_indices_out_cpu
    CUDA: max_pool3d_with_indices_out_cuda

# Return: (Tensor output, Tensor indices)
- func: max_pool3d_with_indices(Tensor self, int[3] kernel_size, int[3] stride=[], int[3] padding=0, int[3] dilation=1, bool ceil_mode=False) -> (Tensor, Tensor)
  python_module: nn
  dispatch:
    CPU: max_pool3d_with_indices_cpu
    CUDA: max_pool3d_with_indices_cuda

- func: max_pool3d_with_indices_backward(Tensor grad_output, Tensor self, int[3] kernel_size, int[3] stride, int[3] padding, int[3] dilation, bool ceil_mode, Tensor indices, *, Tensor(a!) grad_input) -> Tensor(a!)
  python_module: nn
  dispatch:
    CPU: max_pool3d_with_indices_backward_out_cpu
    CUDA: max_pool3d_with_indices_backward_out_cuda

- func: max_pool3d_with_indices_backward(Tensor grad_output, Tensor self, int[3] kernel_size, int[3] stride, int[3] padding, int[3] dilation, bool ceil_mode, Tensor indices) -> Tensor
  python_module: nn
  dispatch:
    CPU: max_pool3d_with_indices_backward_cpu
    CUDA: max_pool3d_with_indices_backward_cuda

- func: max_unpool2d(Tensor self, Tensor indices, int[2] output_size, *, Tensor(a!) out) -> Tensor(a!)
  python_module: nn
  dispatch:
    CPU: max_unpooling2d_forward_out_cpu
    CUDA: max_unpooling2d_forward_out_cuda

- func: max_unpool2d(Tensor self, Tensor indices, int[2] output_size) -> Tensor
  python_module: nn
  dispatch:
    CPU: max_unpooling2d_forward_cpu
    CUDA: max_unpooling2d_forward_cuda

- func: max_unpool2d_backward(Tensor grad_output, Tensor self, Tensor indices, int[2] output_size, *, Tensor(a!) grad_input) -> Tensor(a!)
  python_module: nn
  dispatch:
    CPU: max_unpooling2d_backward_out_cpu
    CUDA: max_unpooling2d_backward_out_cuda

- func: max_unpool2d_backward(Tensor grad_output, Tensor self, Tensor indices, int[2] output_size) -> Tensor
  python_module: nn
  dispatch:
    CPU: max_unpooling2d_backward_cpu
    CUDA: max_unpooling2d_backward_cuda

- func: max_unpool3d(Tensor self, Tensor indices, int[3] output_size, int[3] stride, int[3] padding, *, Tensor(a!) out) -> Tensor(a!)
  python_module: nn
  dispatch:
    CPU: max_unpooling3d_forward_out_cpu
    CUDA: max_unpooling3d_forward_out_cuda

- func: max_unpool3d(Tensor self, Tensor indices, int[3] output_size, int[3] stride, int[3] padding) -> Tensor
  python_module: nn
  dispatch:
    CPU: max_unpooling3d_forward_cpu
    CUDA: max_unpooling3d_forward_cuda

- func: max_unpool3d_backward(Tensor grad_output, Tensor self, Tensor indices, int[3] output_size, int[3] stride, int[3] padding, *, Tensor(a!) grad_input) -> Tensor(a!)
  python_module: nn
  dispatch:
    CPU: max_unpooling3d_backward_out_cpu
    CUDA: max_unpooling3d_backward_out_cuda

- func: max_unpool3d_backward(Tensor grad_output, Tensor self, Tensor indices, int[3] output_size, int[3] stride, int[3] padding) -> Tensor
  python_module: nn
  dispatch:
    CPU: max_unpooling3d_backward_cpu
    CUDA: max_unpooling3d_backward_cuda

- func: reflection_pad1d(Tensor self, int[2] padding, *, Tensor(a!) out) -> Tensor(a!)
  python_module: nn
  dispatch:
    CPU: reflection_pad1d_out_cpu
    CUDA: reflection_pad1d_out_cuda

- func: reflection_pad1d(Tensor self, int[2] padding) -> Tensor
  python_module: nn
  dispatch:
    CPU: reflection_pad1d_cpu
    CUDA: reflection_pad1d_cuda

- func: reflection_pad1d_backward(Tensor grad_output, Tensor self, int[2] padding, *, Tensor(a!) grad_input) -> Tensor(a!)
  python_module: nn
  dispatch:
    CPU: reflection_pad1d_backward_out_cpu
    CUDA: reflection_pad1d_backward_out_cuda

- func: reflection_pad1d_backward(Tensor grad_output, Tensor self, int[2] padding) -> Tensor
  python_module: nn
  dispatch:
    CPU: reflection_pad1d_backward_cpu
    CUDA: reflection_pad1d_backward_cuda

- func: reflection_pad2d(Tensor self, int[4] padding, *, Tensor(a!) out) -> Tensor(a!)
  python_module: nn
  dispatch:
    CPU: reflection_pad2d_out_cpu
    CUDA: reflection_pad2d_out_cuda

- func: reflection_pad2d(Tensor self, int[4] padding) -> Tensor
  python_module: nn
  dispatch:
    CPU: reflection_pad2d_cpu
    CUDA: reflection_pad2d_cuda

- func: reflection_pad2d_backward(Tensor grad_output, Tensor self, int[4] padding, *, Tensor(a!) grad_input) -> Tensor(a!)
  python_module: nn
  dispatch:
    CPU: reflection_pad2d_backward_out_cpu
    CUDA: reflection_pad2d_backward_out_cuda

- func: reflection_pad2d_backward(Tensor grad_output, Tensor self, int[4] padding) -> Tensor
  python_module: nn
  dispatch:
    CPU: reflection_pad2d_backward_cpu
    CUDA: reflection_pad2d_backward_cuda

- func: replication_pad1d(Tensor self, int[2] padding, *, Tensor(a!) out) -> Tensor(a!)
  python_module: nn
  dispatch:
    CPU: replication_pad1d_out_cpu
    CUDA: replication_pad1d_out_cuda

- func: replication_pad1d(Tensor self, int[2] padding) -> Tensor
  python_module: nn
  dispatch:
    CPU: replication_pad1d_cpu
    CUDA: replication_pad1d_cuda

- func: replication_pad1d_backward(Tensor grad_output, Tensor self, int[2] padding, *, Tensor(a!) grad_input) -> Tensor(a!)
  python_module: nn
  dispatch:
    CPU: replication_pad1d_backward_out_cpu
    CUDA: replication_pad1d_backward_out_cuda

- func: replication_pad1d_backward(Tensor grad_output, Tensor self, int[2] padding) -> Tensor
  python_module: nn
  dispatch:
    CPU: replication_pad1d_backward_cpu
    CUDA: replication_pad1d_backward_cuda

- func: replication_pad2d(Tensor self, int[4] padding, *, Tensor(a!) out) -> Tensor(a!)
  python_module: nn
  dispatch:
    CPU: replication_pad2d_out_cpu
    CUDA: replication_pad2d_out_cuda

- func: replication_pad2d(Tensor self, int[4] padding) -> Tensor
  python_module: nn
  dispatch:
    CPU: replication_pad2d_cpu
    CUDA: replication_pad2d_cuda

- func: replication_pad2d_backward(Tensor grad_output, Tensor self, int[4] padding, *, Tensor(a!) grad_input) -> Tensor(a!)
  python_module: nn
  dispatch:
    CPU: replication_pad2d_backward_out_cpu
    CUDA: replication_pad2d_backward_out_cuda

- func: replication_pad2d_backward(Tensor grad_output, Tensor self, int[4] padding) -> Tensor
  python_module: nn
  dispatch:
    CPU: replication_pad2d_backward_cpu
    CUDA: replication_pad2d_backward_cuda

- func: replication_pad3d(Tensor self, int[6] padding, *, Tensor(a!) out) -> Tensor(a!)
  python_module: nn
  dispatch:
    CPU: replication_pad3d_out_cpu
    CUDA: replication_pad3d_out_cuda

- func: replication_pad3d(Tensor self, int[6] padding) -> Tensor
  python_module: nn
  dispatch:
    CPU: replication_pad3d_cpu
    CUDA: replication_pad3d_cuda

- func: replication_pad3d_backward(Tensor grad_output, Tensor self, int[6] padding, *, Tensor(a!) grad_input) -> Tensor(a!)
  python_module: nn
  dispatch:
    CPU: replication_pad3d_backward_out_cpu
    CUDA: replication_pad3d_backward_out_cuda

- func: replication_pad3d_backward(Tensor grad_output, Tensor self, int[6] padding) -> Tensor
  python_module: nn
  dispatch:
    CPU: replication_pad3d_backward_cpu
    CUDA: replication_pad3d_backward_cuda

- func: upsample_linear1d(Tensor self, int[1] output_size, bool align_corners, *, Tensor(a!) out) -> Tensor(a!)
  python_module: nn
  dispatch:
    CPU: upsample_linear1d_out_cpu
    CUDA: upsample_linear1d_out_cuda

- func: upsample_linear1d(Tensor self, int[1] output_size, bool align_corners) -> Tensor
  python_module: nn
  dispatch:
    CPU: upsample_linear1d_cpu
    CUDA: upsample_linear1d_cuda

- func: upsample_linear1d_backward(Tensor grad_output, int[1] output_size, int[3] input_size, bool align_corners, *, Tensor(a!) grad_input) -> Tensor(a!)
  python_module: nn
  dispatch:
    CPU: upsample_linear1d_backward_out_cpu
    CUDA: upsample_linear1d_backward_out_cuda

- func: upsample_linear1d_backward(Tensor grad_output, int[1] output_size, int[3] input_size, bool align_corners) -> Tensor
  python_module: nn
  dispatch:
    CPU: upsample_linear1d_backward_cpu
    CUDA: upsample_linear1d_backward_cuda

- func: upsample_bilinear2d(Tensor self, int[2] output_size, bool align_corners, *, Tensor(a!) out) -> Tensor(a!)
  python_module: nn
  dispatch:
    CPU: upsample_bilinear2d_out_cpu
    CUDA: upsample_bilinear2d_out_cuda

- func: upsample_bilinear2d(Tensor self, int[2] output_size, bool align_corners) -> Tensor
  python_module: nn
  dispatch:
    CPU: upsample_bilinear2d_cpu
    CUDA: upsample_bilinear2d_cuda

- func: upsample_bilinear2d_backward(Tensor grad_output, int[2] output_size, int[4] input_size, bool align_corners, *, Tensor(a!) grad_input) -> Tensor(a!)
  python_module: nn
  dispatch:
    CPU: upsample_bilinear2d_backward_out_cpu
    CUDA: upsample_bilinear2d_backward_out_cuda

- func: upsample_bilinear2d_backward(Tensor grad_output, int[2] output_size, int[4] input_size, bool align_corners) -> Tensor
  python_module: nn
  dispatch:
    CPU: upsample_bilinear2d_backward_cpu
    CUDA: upsample_bilinear2d_backward_cuda

- func: upsample_bicubic2d(Tensor self, int[2] output_size, bool align_corners, *, Tensor(a!) out) -> Tensor(a!)
  python_module: nn
  dispatch:
    CPU: upsample_bicubic2d_out_cpu
    CUDA: upsample_bicubic2d_out_cuda

- func: upsample_bicubic2d(Tensor self, int[2] output_size, bool align_corners) -> Tensor
  python_module: nn
  dispatch:
    CPU: upsample_bicubic2d_cpu
    CUDA: upsample_bicubic2d_cuda

- func: upsample_bicubic2d_backward(Tensor grad_output, int[2] output_size, int[4] input_size, bool align_corners, *, Tensor(a!) grad_input) -> Tensor(a!)
  python_module: nn
  dispatch:
    CPU: upsample_bicubic2d_backward_out_cpu
    CUDA: upsample_bicubic2d_backward_out_cuda

- func: upsample_bicubic2d_backward(Tensor grad_output, int[2] output_size, int[4] input_size, bool align_corners) -> Tensor
  python_module: nn
  dispatch:
    CPU: upsample_bicubic2d_backward_cpu
    CUDA: upsample_bicubic2d_backward_cuda

- func: upsample_trilinear3d(Tensor self, int[3] output_size, bool align_corners, *, Tensor(a!) out) -> Tensor(a!)
  python_module: nn
  dispatch:
    CPU: upsample_trilinear3d_out_cpu
    CUDA: upsample_trilinear3d_out_cuda

- func: upsample_trilinear3d(Tensor self, int[3] output_size, bool align_corners) -> Tensor
  python_module: nn
  dispatch:
    CPU: upsample_trilinear3d_cpu
    CUDA: upsample_trilinear3d_cuda

- func: upsample_trilinear3d_backward(Tensor grad_output, int[3] output_size, int[5] input_size, bool align_corners, *, Tensor(a!) grad_input) -> Tensor(a!)
  python_module: nn
  dispatch:
    CPU: upsample_trilinear3d_backward_out_cpu
    CUDA: upsample_trilinear3d_backward_out_cuda

- func: upsample_trilinear3d_backward(Tensor grad_output, int[3] output_size, int[5] input_size, bool align_corners) -> Tensor
  python_module: nn
  dispatch:
    CPU: upsample_trilinear3d_backward_cpu
    CUDA: upsample_trilinear3d_backward_cuda

- func: upsample_nearest1d(Tensor self, int[1] output_size, *, Tensor(a!) out) -> Tensor(a!)
  python_module: nn
  dispatch:
    CPU: upsample_nearest1d_out_cpu
    CUDA: upsample_nearest1d_out_cuda

- func: upsample_nearest1d(Tensor self, int[1] output_size) -> Tensor
  python_module: nn
  dispatch:
    CPU: upsample_nearest1d_cpu
    CUDA: upsample_nearest1d_cuda

- func: upsample_nearest1d_backward(Tensor grad_output, int[1] output_size, int[3] input_size, *, Tensor(a!) grad_input) -> Tensor(a!)
  python_module: nn
  dispatch:
    CPU: upsample_nearest1d_backward_out_cpu
    CUDA: upsample_nearest1d_backward_out_cuda

- func: upsample_nearest1d_backward(Tensor grad_output, int[1] output_size, int[3] input_size) -> Tensor
  python_module: nn
  dispatch:
    CPU: upsample_nearest1d_backward_cpu
    CUDA: upsample_nearest1d_backward_cuda

- func: upsample_nearest2d(Tensor self, int[2] output_size, *, Tensor(a!) out) -> Tensor(a!)
  python_module: nn
  dispatch:
    CPU: upsample_nearest2d_out_cpu
    CUDA: upsample_nearest2d_out_cuda

- func: upsample_nearest2d(Tensor self, int[2] output_size) -> Tensor
  python_module: nn
  dispatch:
    CPU: upsample_nearest2d_cpu
    CUDA: upsample_nearest2d_cuda

- func: upsample_nearest2d_backward(Tensor grad_output, int[2] output_size, int[4] input_size, *, Tensor(a!) grad_input) -> Tensor(a!)
  python_module: nn
  dispatch:
    CPU: upsample_nearest2d_backward_out_cpu
    CUDA: upsample_nearest2d_backward_out_cuda

- func: upsample_nearest2d_backward(Tensor grad_output, int[2] output_size, int[4] input_size) -> Tensor
  python_module: nn
  dispatch:
    CPU: upsample_nearest2d_backward_cpu
    CUDA: upsample_nearest2d_backward_cuda

- func: upsample_nearest3d(Tensor self, int[3] output_size, *, Tensor(a!) out) -> Tensor(a!)
  python_module: nn
  dispatch:
    CPU: upsample_nearest3d_out_cpu
    CUDA: upsample_nearest3d_out_cuda

- func: upsample_nearest3d(Tensor self, int[3] output_size) -> Tensor
  python_module: nn
  dispatch:
    CPU: upsample_nearest3d_cpu
    CUDA: upsample_nearest3d_cuda

- func: upsample_nearest3d_backward(Tensor grad_output, int[3] output_size, int[5] input_size, *, Tensor(a!) grad_input) -> Tensor(a!)
  python_module: nn
  dispatch:
    CPU: upsample_nearest3d_backward_out_cpu
    CUDA: upsample_nearest3d_backward_out_cuda

- func: upsample_nearest3d_backward(Tensor grad_output, int[3] output_size, int[5] input_size) -> Tensor
  python_module: nn
  dispatch:
    CPU: upsample_nearest3d_backward_cpu
    CUDA: upsample_nearest3d_backward_cuda

- func: sigmoid_backward(Tensor grad_output, Tensor output, *, Tensor(a!) grad_input) -> Tensor(a!)
  python_module: nn
  dispatch:
    CPU: legacy::cpu::_thnn_sigmoid_backward_out
    CUDA: legacy::cuda::_thnn_sigmoid_backward_out

- func: sigmoid_backward(Tensor grad_output, Tensor output) -> Tensor
  python_module: nn
  dispatch:
    CPU: legacy::cpu::_thnn_sigmoid_backward
    CUDA: legacy::cuda::_thnn_sigmoid_backward

- func: tanh_backward(Tensor grad_output, Tensor output, *, Tensor(a!) grad_input) -> Tensor(a!)
  python_module: nn
  dispatch:
    CPU: legacy::cpu::_thnn_tanh_backward_out
    CUDA: legacy::cuda::_thnn_tanh_backward_out

- func: tanh_backward(Tensor grad_output, Tensor output) -> Tensor
  python_module: nn
  dispatch:
    CPU: legacy::cpu::_thnn_tanh_backward
    CUDA: legacy::cuda::_thnn_tanh_backward

- func: conv_transpose2d(Tensor self, Tensor weight, int[2] kernel_size, Tensor? bias=None, int[2] stride=1, int[2] padding=0, int[2] output_padding=0, int[2] dilation=1, *, Tensor(a!) out) -> Tensor(a!)
  python_module: nn
  dispatch:
    CPU: conv_transpose2d_out_cpu
    CUDA: conv_transpose2d_out_cuda

- func: conv_transpose2d(Tensor self, Tensor weight, int[2] kernel_size, Tensor? bias=None, int[2] stride=1, int[2] padding=0, int[2] output_padding=0, int[2] dilation=1) -> Tensor
  python_module: nn
  dispatch:
    CPU: conv_transpose2d_cpu
    CUDA: conv_transpose2d_cuda

- func: conv_transpose2d_backward(Tensor grad_output, Tensor self, Tensor weight, int[2] kernel_size, int[2] stride, int[2] padding, int[2] output_padding, int[2] dilation, Tensor columns, Tensor ones, *, Tensor?(a!) grad_input, Tensor?(b!) grad_weight, Tensor?(c!) grad_bias) -> (Tensor(a!), Tensor(b!), Tensor(c!))
  python_module: nn
  dispatch:
    CPU: conv_transpose2d_backward_out_cpu
    CUDA: conv_transpose2d_backward_out_cuda

- func: conv_transpose2d_backward(Tensor grad_output, Tensor self, Tensor weight, int[2] kernel_size, int[2] stride, int[2] padding, int[2] output_padding, int[2] dilation, Tensor columns, Tensor ones, bool[3] output_mask) -> (Tensor grad_input, Tensor grad_weight, Tensor grad_bias)
  python_module: nn
  dispatch:
    CPU: conv_transpose2d_backward_cpu
    CUDA: conv_transpose2d_backward_cuda

- func: conv_transpose3d(Tensor self, Tensor weight, int[3] kernel_size, Tensor? bias=None, int[3] stride=1, int[3] padding=0, int[3] output_padding=0, int[3] dilation=1, *, Tensor(a!) out) -> Tensor(a!)
  python_module: nn
  dispatch:
    CPU: conv_transpose3d_out_cpu
    CUDA: conv_transpose3d_out_cuda

- func: conv_transpose3d(Tensor self, Tensor weight, int[3] kernel_size, Tensor? bias=None, int[3] stride=1, int[3] padding=0, int[3] output_padding=0, int[3] dilation=1) -> Tensor
  python_module: nn
  dispatch:
    CPU: conv_transpose3d_cpu
    CUDA: conv_transpose3d_cuda

- func: conv_transpose3d_backward(Tensor grad_output, Tensor self, Tensor weight, int[3] kernel_size, int[3] stride, int[3] padding, int[3] output_padding, int[3] dilation, Tensor finput, Tensor fgrad_input, *, Tensor?(a!) grad_input, Tensor?(b!) grad_weight, Tensor?(c!) grad_bias) -> (Tensor(a!), Tensor(b!), Tensor(c!))
  python_module: nn
  dispatch:
    CPU: conv_transpose3d_backward_out_cpu
    CUDA: conv_transpose3d_backward_out_cuda

- func: conv_transpose3d_backward(Tensor grad_output, Tensor self, Tensor weight, int[3] kernel_size, int[3] stride, int[3] padding, int[3] output_padding, int[3] dilation, Tensor finput, Tensor fgrad_input, bool[3] output_mask) -> (Tensor grad_input, Tensor grad_weight, Tensor grad_bias)
  python_module: nn
  dispatch:
    CPU: conv_transpose3d_backward_cpu
    CUDA: conv_transpose3d_backward_cuda

- func: thnn_conv2d(Tensor self, Tensor weight, int[2] kernel_size, Tensor? bias=None, int[2] stride=1, int[2] padding=0, *, Tensor(a!) out) -> Tensor(a!)
  python_module: nn

- func: thnn_conv2d(Tensor self, Tensor weight, int[2] kernel_size, Tensor? bias=None, int[2] stride=1, int[2] padding=0) -> Tensor
  python_module: nn

- func: thnn_conv2d_forward(Tensor self, Tensor weight, int[2] kernel_size, Tensor? bias, int[2] stride, int[2] padding, *, Tensor(a!) output, Tensor(b!) finput, Tensor(c!) fgrad_input) -> (Tensor(a!), Tensor(b!), Tensor(c!))
  python_module: nn
  dispatch:
    CPU: legacy::cpu::_thnn_conv2d_forward_out
    CUDA: legacy::cuda::_thnn_conv2d_forward_out

- func: thnn_conv2d_forward(Tensor self, Tensor weight, int[2] kernel_size, Tensor? bias, int[2] stride, int[2] padding) -> (Tensor output, Tensor finput, Tensor fgrad_input)
  python_module: nn
  dispatch:
    CPU: legacy::cpu::_thnn_conv2d_forward
    CUDA: legacy::cuda::_thnn_conv2d_forward

- func: thnn_conv2d_backward(Tensor grad_output, Tensor self, Tensor weight, int[2] kernel_size, int[2] stride, int[2] padding, Tensor finput, Tensor fgrad_input, *, Tensor?(a!) grad_input, Tensor?(b!) grad_weight, Tensor?(c!) grad_bias) -> (Tensor(a!), Tensor(b!), Tensor(c!))
  python_module: nn
  dispatch:
    CPU: legacy::cpu::_thnn_conv2d_backward_out
    CUDA: legacy::cuda::_thnn_conv2d_backward_out

- func: thnn_conv2d_backward(Tensor grad_output, Tensor self, Tensor weight, int[2] kernel_size, int[2] stride, int[2] padding, Tensor finput, Tensor fgrad_input, bool[3] output_mask) -> (Tensor grad_input, Tensor grad_weight, Tensor grad_bias)
  python_module: nn
  dispatch:
    CPU: legacy::cpu::_thnn_conv2d_backward
    CUDA: legacy::cuda::_thnn_conv2d_backward

- func: thnn_conv_depthwise2d(Tensor self, Tensor weight, int[2] kernel_size, Tensor? bias=None, int[2] stride=1, int[2] padding=0, int[2] dilation=1, *, Tensor(a!) out) -> Tensor(a!)
  python_module: nn

- func: thnn_conv_depthwise2d(Tensor self, Tensor weight, int[2] kernel_size, Tensor? bias=None, int[2] stride=1, int[2] padding=0, int[2] dilation=1) -> Tensor
  python_module: nn

- func: thnn_conv_depthwise2d_forward(Tensor self, Tensor weight, int[2] kernel_size, Tensor? bias, int[2] stride, int[2] padding, int[2] dilation, *, Tensor(a!) out) -> Tensor(a!)
  python_module: nn
  dispatch:
    CUDA: legacy::cuda::_thnn_conv_depthwise2d_forward_out

- func: thnn_conv_depthwise2d_forward(Tensor self, Tensor weight, int[2] kernel_size, Tensor? bias, int[2] stride, int[2] padding, int[2] dilation) -> Tensor
  python_module: nn
  dispatch:
    CUDA: legacy::cuda::_thnn_conv_depthwise2d_forward

- func: thnn_conv_depthwise2d_backward(Tensor grad_output, Tensor self, Tensor weight, int[2] kernel_size, int[2] stride, int[2] padding, int[2] dilation, *, Tensor?(a!) grad_input, Tensor?(b!) grad_weight) -> (Tensor(a!), Tensor(b!))
  python_module: nn
  dispatch:
    CUDA: legacy::cuda::_thnn_conv_depthwise2d_backward_out

- func: thnn_conv_depthwise2d_backward(Tensor grad_output, Tensor self, Tensor weight, int[2] kernel_size, int[2] stride, int[2] padding, int[2] dilation, bool[2] output_mask) -> (Tensor grad_input, Tensor grad_weight)
  python_module: nn
  dispatch:
    CUDA: legacy::cuda::_thnn_conv_depthwise2d_backward

- func: thnn_conv3d(Tensor self, Tensor weight, int[3] kernel_size, Tensor? bias=None, int[3] stride=1, int[3] padding=0, *, Tensor(a!) out) -> Tensor(a!)
  python_module: nn

- func: thnn_conv3d(Tensor self, Tensor weight, int[3] kernel_size, Tensor? bias=None, int[3] stride=1, int[3] padding=0) -> Tensor
  python_module: nn

- func: thnn_conv3d_forward(Tensor self, Tensor weight, int[3] kernel_size, Tensor? bias, int[3] stride, int[3] padding, *, Tensor(a!) output, Tensor(b!) finput, Tensor(c!) fgrad_input) -> (Tensor(a!), Tensor(b!), Tensor(c!))
  python_module: nn
  dispatch:
    CPU: legacy::cpu::_thnn_conv3d_forward_out

- func: thnn_conv3d_forward(Tensor self, Tensor weight, int[3] kernel_size, Tensor? bias, int[3] stride, int[3] padding) -> (Tensor output, Tensor finput, Tensor fgrad_input)
  python_module: nn
  dispatch:
    CPU: legacy::cpu::_thnn_conv3d_forward

- func: thnn_conv3d_backward(Tensor grad_output, Tensor self, Tensor weight, int[3] kernel_size, int[3] stride, int[3] padding, Tensor finput, Tensor fgrad_input, *, Tensor?(a!) grad_input, Tensor?(b!) grad_weight, Tensor?(c!) grad_bias) -> (Tensor(a!), Tensor(b!), Tensor(c!))
  python_module: nn
  dispatch:
    CPU: legacy::cpu::_thnn_conv3d_backward_out

- func: thnn_conv3d_backward(Tensor grad_output, Tensor self, Tensor weight, int[3] kernel_size, int[3] stride, int[3] padding, Tensor finput, Tensor fgrad_input, bool[3] output_mask) -> (Tensor grad_input, Tensor grad_weight, Tensor grad_bias)
  python_module: nn
  dispatch:
    CPU: legacy::cpu::_thnn_conv3d_backward

- func: conv_dilated2d(Tensor self, Tensor weight, int[2] kernel_size, Tensor? bias=None, int[2] stride=1, int[2] padding=0, int[2] dilation=1) -> Tensor
  python_module: nn
  dispatch:
    CPU: conv_dilated2d_cpu
    CUDA: conv_dilated2d_cuda

- func: conv_dilated2d_backward(Tensor grad_output, Tensor self, Tensor weight, int[2] kernel_size, int[2] stride, int[2] padding, int[2] dilation, bool[3] output_mask) -> (Tensor grad_input, Tensor grad_weight, Tensor grad_bias)
  python_module: nn
  dispatch:
    CPU: conv_dilated2d_backward_cpu
    CUDA: conv_dilated2d_backward_cuda

- func: conv_dilated3d(Tensor self, Tensor weight, int[3] kernel_size, Tensor? bias=None, int[3] stride=1, int[3] padding=0, int[3] dilation=1) -> Tensor
  python_module: nn
  dispatch:
    CPU: conv_dilated3d_cpu
    CUDA: conv_dilated3d_cuda

- func: conv_dilated3d_backward(Tensor grad_output, Tensor self, Tensor weight, int[3] kernel_size, int[3] stride, int[3] padding, int[3] dilation, bool[3] output_mask) -> (Tensor grad_input, Tensor grad_weight, Tensor grad_bias)
  python_module: nn
  dispatch:
    CPU: conv_dilated3d_backward_cpu
    CUDA: conv_dilated3d_backward_cuda

- func: col2im(Tensor self, int[2] output_size, int[2] kernel_size, int[2] dilation, int[2] padding, int[2] stride, *, Tensor(a!) out) -> Tensor(a!)
  python_module: nn
  dispatch:
    CPU: col2im_out_cpu
    CUDA: col2im_out_cuda

- func: col2im(Tensor self, int[2] output_size, int[2] kernel_size, int[2] dilation, int[2] padding, int[2] stride) -> Tensor
  python_module: nn
  dispatch:
    CPU: col2im_cpu
    CUDA: col2im_cuda

- func: col2im_backward(Tensor grad_output, int[2] kernel_size, int[2] dilation, int[2] padding, int[2] stride, *, Tensor(a!) grad_input) -> Tensor(a!)
  python_module: nn
  dispatch:
    CPU: col2im_backward_out_cpu
    CUDA: col2im_backward_out_cuda

- func: col2im_backward(Tensor grad_output, int[2] kernel_size, int[2] dilation, int[2] padding, int[2] stride) -> Tensor
  python_module: nn
  dispatch:
    CPU: col2im_backward_cpu
    CUDA: col2im_backward_cuda

- func: im2col(Tensor self, int[2] kernel_size, int[2] dilation, int[2] padding, int[2] stride, *, Tensor(a!) out) -> Tensor(a!)
  python_module: nn
  dispatch:
    CPU: im2col_out_cpu
    CUDA: im2col_out_cuda

- func: im2col(Tensor self, int[2] kernel_size, int[2] dilation, int[2] padding, int[2] stride) -> Tensor
  python_module: nn
  dispatch:
    CPU: im2col_cpu
    CUDA: im2col_cuda

- func: im2col_backward(Tensor grad_output, int[2] input_size, int[2] kernel_size, int[2] dilation, int[2] padding, int[2] stride, *, Tensor(a!) grad_input) -> Tensor(a!)
  python_module: nn
  dispatch:
    CPU: im2col_backward_out_cpu
    CUDA: im2col_backward_out_cuda

- func: im2col_backward(Tensor grad_output, int[2] input_size, int[2] kernel_size, int[2] dilation, int[2] padding, int[2] stride) -> Tensor
  python_module: nn
  dispatch:
    CPU: im2col_backward_cpu
    CUDA: im2col_backward_cuda<|MERGE_RESOLUTION|>--- conflicted
+++ resolved
@@ -39,12 +39,15 @@
   variants: method
   named_guard: False
 
-<<<<<<< HEAD
+- func: set_names(Tensor(a!) self, Dimname[]? names) -> Tensor(a!)
+  variants: method
+  named_guard: False
+
 - func: align_to(Tensor self, DimnameList names) -> Tensor
-=======
-- func: set_names(Tensor(a!) self, Dimname[]? names) -> Tensor(a!)
-  variants: method
->>>>>>> e25048bd
+  variants: function, method
+  named_guard: False
+
+- func: align_tensors(Tensor[] tensors) -> Tensor[]
   named_guard: False
 
 - func: _cudnn_ctc_loss(Tensor log_probs, Tensor targets, int[] input_lengths, int[] target_lengths, int blank, bool deterministic, bool zero_infinity) -> (Tensor, Tensor)
@@ -3006,12 +3009,7 @@
   dispatch:
     CPU: legacy::cpu::_th_set_
     CUDA: legacy::cuda::_th_set_
-<<<<<<< HEAD
-    QuantizedCPU: set_storage_cpu
-  named_guard: False
-=======
     QuantizedCPU: set_storage
->>>>>>> e25048bd
 
 - func: set_(Tensor(a!) self, Tensor source) -> Tensor(a!)
   variants: method
@@ -3073,7 +3071,6 @@
     CUDA: view
     MkldnnCPU: mkldnn_view
     QuantizedCPU: view
-  named_guard: False
 
 - func: put_(Tensor(a!) self, Tensor index, Tensor source, bool accumulate=False) -> Tensor(a!)
   variants: method
