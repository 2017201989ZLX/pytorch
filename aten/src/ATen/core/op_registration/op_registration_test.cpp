--- conflicted
+++ resolved
@@ -1449,27 +1449,16 @@
   EXPECT_EQ("hello _test::dummy", stack[1].toString()->string());
 }
 
-<<<<<<< HEAD
-TEST(NewOperatorRegistrationTest, BackendGenericRedispatchesToCPU) {
-=======
 TEST(NewOperatorRegistrationTest, BackendSelectRedispatchesToCPU) {
->>>>>>> ba3cec86
   bool cpu_called = false;
   bool backend_generic_called = false;
   auto registrar = c10::import()
     .def("test::fn(Tensor self) -> Tensor")
     .impl("test::fn", torch::dispatch(c10::kCPU, [&](const Tensor& x) { cpu_called = true; return x; }))
-<<<<<<< HEAD
-    .impl("test::fn", torch::dispatch(c10::DispatchKey::BackendGeneric, [&](const Tensor& x) {
-      backend_generic_called = true;
-      auto op = c10::Dispatcher::singleton().findSchema({"test::fn", ""});
-      return c10::Dispatcher::singleton().callUnboxedRedispatch<Tensor, const Tensor&>(*op, c10::DispatchKey::BackendGeneric, x);
-=======
     .impl("test::fn", torch::dispatch(c10::DispatchKey::BackendSelect, [&](const Tensor& x) {
       backend_generic_called = true;
       auto op = c10::Dispatcher::singleton().findSchema({"test::fn", ""});
       return c10::Dispatcher::singleton().callUnboxedRedispatch<Tensor, const Tensor&>(*op, c10::DispatchKey::BackendSelect, x);
->>>>>>> ba3cec86
     }))
   ;
   auto op = Dispatcher::singleton().findSchema({"test::fn", ""});
