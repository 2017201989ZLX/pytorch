#include <ATen/core/dispatch/OperatorEntry.h>

namespace c10 {
namespace impl {

namespace {

  std::string toString(c10::optional<DispatchKey> k) {
    if (k.has_value()) {
      return toString(*k);
    } else {
      return "(catch all)";
    }
  }

  std::string listAllDispatchKeys(const ska::flat_hash_map<c10::optional<DispatchKey>, std::list<OperatorEntry::KernelEntry>>& kernels) {
    if (kernels.size() == 0) {
      return "";
    }
    std::ostringstream str;
    str << toString(kernels.begin()->first);
    for (auto iter = ++kernels.begin(); iter != kernels.end(); ++iter) {
      str << ", " << toString(iter->first);
    }
    return str.str();
  }
}

OperatorEntry::OperatorEntry(FunctionSchema&& schema)
: name_(schema.operator_name())
, schema_(std::move(schema))
, dispatchTable_(*schema_)
, kernels_() {
}

OperatorEntry::OperatorEntry(OperatorName&& operator_name)
: name_(std::move(operator_name))
, schema_()
, dispatchTable_(name_)
, kernels_() {
}

void OperatorEntry::prepareForDeregistration() {
  if (!dispatchTable_.isEmpty()) {
     TORCH_INTERNAL_ASSERT(false, "Tried to deregister op schema for an operator that still has kernels registered. The operator is ", toString(name_), ". Registered kernels for dispatch keys: ", dispatchTable_.listAllDispatchKeys());
  }
  TORCH_INTERNAL_ASSERT(kernels_.size() == 0, "If the dispatch table is empty, then the invariant says there can't be any kernels but we still have kernels for dispatch keys ", listAllDispatchKeys(kernels_), ". The operator is ", toString(name_));
}

namespace {
  void checkSchema(const OperatorName& name, const FunctionSchema& from_def, const FunctionSchema& inferred) {
    c10::optional<std::string> schema_difference = findSchemaDifferences(from_def, inferred);
    if (schema_difference.has_value()) {
      TORCH_CHECK(false,
        "In registration for ", toString(name), ": expected schema of operator to be \"", toString(from_def), "\", ",
        "but got inferred schema \"", toString(inferred), "\". ",
        *schema_difference);
    }
  }
}

void OperatorEntry::registerSchema(FunctionSchema&& schema) {
  TORCH_INTERNAL_ASSERT(!schema_.has_value());
  for (auto i = kernels_.begin(); i != kernels_.end(); ++i) {
    for (auto j = i->second.begin(); j != i->second.end(); ++j) {
      if (j->inferred_function_schema != nullptr) {
        checkSchema(name_, schema, *j->inferred_function_schema);
      }
    }
  }
  // NB: don't register schema until after we've checked everything!
  schema_ = std::move(schema);
  dispatchTable_.registerSchema(*schema_);
}

void OperatorEntry::deregisterSchema() {
  TORCH_INTERNAL_ASSERT(schema_.has_value());
  schema_ = c10::nullopt;
  dispatchTable_.deregisterSchema();
}

std::list<OperatorEntry::KernelEntry>::iterator OperatorEntry::registerKernel(
  c10::optional<DispatchKey> dispatch_key,
  KernelFunction kernel,
  std::unique_ptr<FunctionSchema> inferred_function_schema,
  std::string debug
) {
  std::unique_lock<std::mutex> lock(kernelsMutex_);

  if (schema_ && inferred_function_schema) {
    checkSchema(name_, *schema_, *inferred_function_schema);
  }

  // Add the kernel to the kernels list,
  // possibly creating the list if this is the first kernel.
  auto& k = kernels_[dispatch_key];
<<<<<<< HEAD
=======

  if (k.size() > 0) {
    TORCH_WARN("Registering a kernel (", debug, ") for operator ", name_, " for dispatch key ", toString(dispatch_key), " that overwrote a previously registered kernel with the same dispatch key for the same operator.");
  }

>>>>>>> ba3cec86
  k.emplace_front(std::move(kernel), std::move(inferred_function_schema), std::move(debug));
  std::list<OperatorEntry::KernelEntry>::iterator inserted = k.begin();
  // update the dispatch table, i.e. re-establish the invariant
  // that the dispatch table points to the newest kernel
  updateDispatchTable_(dispatch_key);
  return inserted;
}

void OperatorEntry::deregisterKernel_(
  c10::optional<DispatchKey> dispatch_key,
  std::list<OperatorEntry::KernelEntry>::iterator kernel
) {
  std::unique_lock<std::mutex> lock(kernelsMutex_);

  auto found = kernels_.find(dispatch_key);
  TORCH_INTERNAL_ASSERT(found != kernels_.end(), "Tried to deregister a kernel for dispatch key ", toString(dispatch_key), " but there are no kernels registered for this dispatch key. The operator is ", toString(name_));
  auto& k = found->second;
  k.erase(kernel);
  if (k.empty()) {
    // the invariant says we don't want empty lists but instead remove the list from the map
    kernels_.erase(found);
  }

  updateDispatchTable_(dispatch_key);
}

void OperatorEntry::updateDispatchTable_(c10::optional<DispatchKey> dispatch_key) {
  // precondition: kernelsMutex_ is locked

  auto k = kernels_.find(dispatch_key);
  if (dispatch_key.has_value()) {
    if (k == kernels_.end()) {
      dispatchTable_.removeKernelIfExists(*dispatch_key);
    } else {
      dispatchTable_.setKernel(*dispatch_key, k->second.front().kernel);
    }
  } else {
    if (k == kernels_.end()) {
      dispatchTable_.removeCatchallKernel();
    } else {
      dispatchTable_.setCatchallKernel(k->second.front().kernel);
    }
  }
}

void OperatorEntry::checkInvariants() const {
  if (schema_) {
    TORCH_INTERNAL_ASSERT(schema_->operator_name() == name_);
    dispatchTable_.dispatchKeyExtractor().checkInvariants(*schema_);
  }
  TORCH_INTERNAL_ASSERT(name_ == dispatchTable_.operatorName());
  TORCH_INTERNAL_ASSERT(kernels_.find(DispatchKey::Undefined) == kernels_.end());
  for (const auto& kv : kernels_) {
    auto mb_dispatch_key = kv.first;
    TORCH_INTERNAL_ASSERT(kv.second.size() > 0);
    auto* kernel = mb_dispatch_key ? dispatchTable_.lookup(*mb_dispatch_key) : dispatchTable_.lookupCatchallKernel();
    TORCH_INTERNAL_ASSERT(kv.second.front().kernel._equalsBoxedAndUnboxed(*kernel));
  }
}

std::string OperatorEntry::dumpState() const {
  std::ostringstream oss;
  oss << "name: " << name_ << "\n";
  if (schema_) {
    oss << "schema: " << *schema_ << "\n";
    oss << "alias analysis kind: " << toString(schema_->aliasAnalysis()) << (schema_->isDefaultAliasAnalysisKind() ? " (default)" : "") << "\n";
  } else {
    oss << "schema: (none)\n";
  }
  // Iterate over DispatchKey, not the flat hash map, so we have a stable order
  auto print_key = [&](c10::optional<DispatchKey> k) {
    auto it = kernels_.find(k);
    if (it != kernels_.end()) {
      int64_t i = 0;
      for (const auto& jt : it->second) {
        oss << (k ? toString(k) : "catchall")
            << (i > 0 ? " (inactive)" : "")
            << ": "
            << jt.debug << " :: "
            << toString(*jt.inferred_function_schema) << " [ " << jt.kernel.dumpState() << "]\n";
        i++;
      }
    }
  };
  for (uint8_t i = 0; i < static_cast<uint8_t>(DispatchKey::NumDispatchKeys); i++) {
    print_key(static_cast<DispatchKey>(i));
  }
  print_key(c10::nullopt);
  // dispatch table is 100% specified by OperatorEntry; so if you want to check
  // if it makes sense use checkInvariants
  // oss << dispatchTable_.dumpState();
  return oss.str();
}

}
}<|MERGE_RESOLUTION|>--- conflicted
+++ resolved
@@ -94,14 +94,11 @@
   // Add the kernel to the kernels list,
   // possibly creating the list if this is the first kernel.
   auto& k = kernels_[dispatch_key];
-<<<<<<< HEAD
-=======
 
   if (k.size() > 0) {
     TORCH_WARN("Registering a kernel (", debug, ") for operator ", name_, " for dispatch key ", toString(dispatch_key), " that overwrote a previously registered kernel with the same dispatch key for the same operator.");
   }
 
->>>>>>> ba3cec86
   k.emplace_front(std::move(kernel), std::move(inferred_function_schema), std::move(debug));
   std::list<OperatorEntry::KernelEntry>::iterator inserted = k.begin();
   // update the dispatch table, i.e. re-establish the invariant
