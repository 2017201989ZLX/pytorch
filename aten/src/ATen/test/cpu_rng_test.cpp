--- conflicted
+++ resolved
@@ -91,12 +91,6 @@
  protected:
   void SetUp() override {
     static auto registry = torch::import()
-<<<<<<< HEAD
-      .impl("aten::random_.from", torch::dispatch(DispatchKey::CustomRNGKeyId, CppFunction::makeUnboxedOnly(random_from_to)))
-      .impl("aten::random_.to",   torch::dispatch(DispatchKey::CustomRNGKeyId, CppFunction::makeUnboxedOnly(random_to)))
-      .impl("aten::random_",      torch::dispatch(DispatchKey::CustomRNGKeyId, CppFunction::makeUnboxedOnly(random_)))
-      .impl("aten::cauchy_",      torch::dispatch(DispatchKey::CustomRNGKeyId, CppFunction::makeUnboxedOnly(custom_rng_cauchy_)));
-=======
       // Random
       .impl("aten::random_.from", torch::dispatch(DispatchKey::CustomRNGKeyId, CppFunction::makeUnboxedOnly(random_from_to)))
       .impl("aten::random_.to",   torch::dispatch(DispatchKey::CustomRNGKeyId, CppFunction::makeUnboxedOnly(random_to)))
@@ -112,7 +106,6 @@
       // Cauchy
       .impl("aten::cauchy_",      torch::dispatch(DispatchKey::CustomRNGKeyId, CppFunction::makeUnboxedOnly(custom_rng_cauchy_)))
     ;
->>>>>>> a7e4e4c5
   }
 };
 
