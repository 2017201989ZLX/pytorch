--- conflicted
+++ resolved
@@ -476,13 +476,9 @@
     if qualified_name is not None:
         fut = _invoke_rpc_builtin(dst_worker_info, qualified_name, rf, rpc_timeout, *args, **kwargs)
     elif isinstance(func, torch.jit.ScriptFunction):
-<<<<<<< HEAD
-        fut = _invoke_rpc_torchscript(dst_worker_info.name, func, args, kwargs, rpc_timeout)
-=======
         fut = _invoke_rpc_torchscript(
-            dst_worker_info.name, torch.jit._qualified_name(func), args, kwargs
+            dst_worker_info.name, torch.jit._qualified_name(func), args, kwargs, rpc_timeout
         )
->>>>>>> 596153ca
     else:
         (pickled_python_udf, tensors) = _default_pickler.serialize(
             PythonUDF(func, args, kwargs)
@@ -506,12 +502,12 @@
         args (tuple): the argument tuple for the ``func`` invocation.
         kwargs (dict): is a dictionary of keyword arguments for the ``func``
                        invocation.
-        timeout (Optional[datetime.timedelta]): timeout to use for this RPC. If the RPC
+        timeout (datetime.timedelta, optional): timeout to use for this RPC. If the RPC
                                                 does not complete in this amount of
                                                 time, an exception indicating it has
                                                 timed out will be raised. If not
                                                 provided, the default value set during
-                                                initialization or with _set_rpc_timeout
+                                                initialization or with `_set_rpc_timeout`
                                                 is used.
 
     Returns:
@@ -584,12 +580,12 @@
         args (tuple): the argument tuple for the ``func`` invocation.
         kwargs (dict): is a dictionary of keyword arguments for the ``func``
                        invocation.
-        timeout (Optional[datetime.timedelta]): timeout to use for this RPC. If the RPC
+        timeout (datetime.timedelta, optional): timeout to use for this RPC. If the RPC
                                                 does not complete in this amount of
                                                 time, an exception indicating it has
                                                 timed out will be raised. If not
                                                 provided, the default value set during
-                                                initialization or with _set_rpc_timeout
+                                                initialization or with `_set_rpc_timeout`
                                                 is used.
 
 
