#pragma once

#include <torch/csrc/jit/tensorexpr/eval.h>
#include <torch/csrc/jit/tensorexpr/hash_provider.h>
#include <torch/csrc/jit/tensorexpr/ir.h>
#include <torch/csrc/jit/tensorexpr/ir_mutator.h>
#include <torch/csrc/jit/tensorexpr/ir_visitor.h>
#include <torch/csrc/jit/tensorexpr/types.h>

/* IR Simplification
 *
 * Simplfies expressions in two stages:
 *  1. Recursively traverse the map combining similar operations into Terms
 * (interacted via Multiplication) and Polynomials (interacted via Addition). We
 * reorder the components of each Term or Polynomial into a consistent order to
 * allow combination or cancelling of like terms.
 *  2. Once the format of the tree is minimal, expand each Term into a sequence
 * of Muls, and each Polynomial into a sequence of Ads.
 */

namespace torch {
namespace jit {
namespace tensorexpr {

// A bunch of helpers for determine the Dtype of the output of a multi argument
// Term or Polynomial.
namespace {
template <class ExprType>
Dtype promoteTypesVec(const Expr* s, std::vector<const ExprType*>& v) {
  Dtype t = s->dtype();
  bool first = true;

  for (auto* e : v) {
    if (first) {
      t = Dtype(t.scalar_type(), e->dtype().lanes());
      first = false;
    }
    t = promoteTypes(t, e->dtype());
  }
  return t;
}

template <class ExprType>
Dtype promoteTypesVec(std::vector<const ExprType*>& v) {
  if (v.empty()) {
    throw malformed_input("empty list of types");
  }

  Dtype t = v[0]->dtype();
  for (auto* e : v) {
    t = promoteTypes(t, e->dtype());
  }
  return t;
}

template <class ExprType>
Dtype promoteTypesMap(
    const Expr* s,
    std::unordered_map<SimplifierHashType, const ExprType*>& m) {
  Dtype t = s->dtype();
  bool first = true;
  for (auto& e : m) {
    if (first) {
      t = Dtype(t.scalar_type(), e.second->dtype().lanes());
      first = false;
    }
    t = promoteTypes(t, e.second->dtype());
  }
  return t;
}

template <class ExprType>
Dtype promoteTypesVar(const ExprType* e) {
  return e->dtype();
}

template <class ExprType, class... Args>
Dtype promoteTypesVar(const ExprType* e, Args... es) {
  Dtype lhs = e->dtype();
  Dtype rhs = promoteTypesVar(es...);
  if (e->isConstant()) {
    lhs = Dtype(lhs.scalar_type(), rhs.lanes());
  }

  return promoteTypes(lhs, rhs);
}

// Helper for determining if an Expr is a multi-lane primitive (e.g. Broadcast
// or Ramp).
bool isMultilanePrimitive(const Expr* e) {
  return e->expr_type() == IRNodeType::kBroadcast ||
      e->expr_type() == IRNodeType::kRamp;
}
} // namespace

// A Term represents a grouping of Exprs through multiplication.
// E.g. product(scalar, *variables).
class Term : public ExprNode<Term> {
 public:
  template <class... Args>
  Term(HashProvider& hasher, const Expr* s, Args... ts)
      : ExprNodeBase(promoteTypesVar(s, ts...)), scalar_(s), hasher_(hasher) {
    CHECK(s->isConstant());
    addComponent(ts...);
    sort();
  }

  Term(HashProvider& hasher, const Expr* s, std::vector<const Expr*> v)
      : ExprNodeBase(promoteTypesVec(s, v)),
        variables_(std::move(v)),
        scalar_(s),
        hasher_(hasher) {
    sort();
  }

  // Convenience constructor from a map of hash -> var, used when merging Terms.
  Term(
      HashProvider& hasher,
      const Expr* s,
      std::unordered_map<SimplifierHashType, const Expr*> varmap)
      : ExprNodeBase(promoteTypesMap(s, varmap)), scalar_(s), hasher_(hasher) {
    for (auto& p : varmap) {
      addComponent(p.second);
    }
    sort();
  }

  const Expr* scalar() const {
    return scalar_;
  }
  const std::vector<const Expr*>& variables() const {
    return variables_;
  }
  HashProvider& hasher() const {
    return hasher_;
  }

  // Produce a hash of just the variable components of this term, to determine
  // if it can be combined with another term.
  SimplifierHashType hashVars() const;

 private:
  std::vector<const Expr*> variables_;
  const Expr* scalar_;
  HashProvider& hasher_;

  void addComponent() {}
  void addComponent(const Expr* e) {
    variables_.push_back(e);
  }
  template <class... Es>
  void addComponent(const Expr* e, Es... es) {
    addComponent(e);
    addComponent(es...);
  }

  // Sort by hash to normalize order of components.
  void sort();
};

// Polynomial represents a grouping of Exprs by addition.
// E.g. sum(*variables, scalar).
// This would better be called Expression, but, naming conflict...
class Polynomial : public ExprNode<Polynomial> {
 public:
  template <class... Args>
  Polynomial(HashProvider& hasher, const Expr* s, Args... ts)
      : ExprNodeBase(promoteTypesVar(s, ts...)), scalar_(s), hasher_(hasher) {
    CHECK(s->isConstant());
    addTerm(ts...);
    sort();
  }

  Polynomial(HashProvider& hasher, const Expr* s, std::vector<const Term*> v)
      : ExprNodeBase(promoteTypesVec(s, v)),
        variables_(std::move(v)),
        scalar_(s),
        hasher_(hasher) {
    sort();
  }

  // Helper constructor for list of terms with no scalar component.
  Polynomial(HashProvider& hasher, std::vector<const Term*> terms)
      : ExprNodeBase(promoteTypesVec(terms)),
        variables_(std::move(terms)),
        scalar_(getImmediateByType(dtype(), 0)),
        hasher_(hasher) {
    sort();
  }

  // Convenience constructor for map of hash -> var, used when merging
  // Polynomials.
  Polynomial(
      HashProvider& hasher,
      const Expr* s,
      std::unordered_map<SimplifierHashType, const Term*> varmap)
      : ExprNodeBase(promoteTypesMap(s, varmap)), scalar_(s), hasher_(hasher) {
    for (auto& p : varmap) {
      addTerm(p.second);
    }
    sort();
  }

  const Expr* scalar() const {
    return scalar_;
  }
  const std::vector<const Term*>& variables() const {
    return variables_;
  }
  HashProvider& hasher() const {
    return hasher_;
  }

  SimplifierHashType hashVars() const;

 private:
  std::vector<const Term*> variables_;
  const Expr* scalar_;
  HashProvider& hasher_;

  void addTerm(const Term* t) {
    variables_.push_back(t);
  }
  template <class... Ts>
  void addTerm(const Term* t, Ts... ts) {
    addTerm(t);
    addTerm(ts...);
  }

  // Sort by hash to normalize order of terms.
  void sort();
};

class RoundOff : public BinaryOpNode<RoundOff> {
 public:
  RoundOff(const Expr* lhs, const Expr* rhs)
      : BinaryOpNode(lhs, rhs, IRNodeType::kRoundOff) {}
};

// Simplify the IR by combining arithmetic expressions over common terms.
class TORCH_API PolynomialTransformer : public IRMutator {
 public:
  // Inserts term into the provided map, in the case of a hash collision
  // combines the term with the existing and updates the map.
  void addOrUpdateTerm(
      std::unordered_map<SimplifierHashType, const Term*>& varmap,
      const Term* term);

  // Add Polynomial expressions, combining Terms representing the same
  // variables.
  const Expr* addPolynomials(const Polynomial* lhs, const Polynomial* rhs);

  // Insert a new Term into the provided polynomial. If the new term has common
  // variables to an existing term it is combined.
  const Expr* insertTerm(const Polynomial* poly, const Term* term);

  // Merge and simplify addition.
  const Expr* mutate(const Add* v) override;

  // Subtract one term from another, cancelling if necessary.
  const Expr* subTerms(const Term* lhs, const Term* rhs, bool negated);

  // Subtract the RHS Polynomial from the LHS Polynomial, cancelling out where
  // possible.
  const Expr* subPolynomials(const Polynomial* lhs, const Polynomial* rhs);

  // Merge and simplify subtraction.
  const Expr* mutate(const Sub* v) override;

  // Multiply two terms together, usually creating a new term with the variable
  // lists concatenated.
  const Term* mulTerms(const Term* lhs, const Term* rhs);

  // Multiply a Polynomial by a Term.
  const Expr* polyByTerm(const Polynomial* poly, const Term* term);

  // Match a rounding pattern and create a RoundOff if found.
  const Expr* isRoundOff(const Expr* lhs, const Expr* rhs);

  // Inserts a new component into a term, simplifying if possible.
  const Expr* insertIntoTerm(const Term* term, const Expr* expr);

  // Merge and simplify multiplication.
  const Expr* mutate(const Mul* v) override;

  const Expr* mutate(const Div* v) override {
    // TODO div simplification will require a rational node.
    return mutateBinaryOp(v, this);
  }

  const Expr* mutate(const Mod* v) override {
    return mutateBinaryOp(v, this);
  }

  const Expr* mutate(const And* v) override {
    return mutateBinaryOp(v, this);
  }

  const Expr* mutate(const Xor* v) override {
    return mutateBinaryOp(v, this);
  }

  const Expr* mutate(const Lshift* v) override {
    return mutateBinaryOp(v, this);
  }

  const Expr* mutate(const Rshift* v) override {
    return mutateBinaryOp(v, this);
  }

  const Expr* mutate(const Max* v) override {
    return mutateBinaryOp(v, this, v->propagate_nans());
  }

  const Expr* mutate(const Min* v) override {
    return mutateBinaryOp(v, this, v->propagate_nans());
  }

  const Expr* mutate(const Intrinsics* v) override;

  const Expr* mutate(const Cast* v) override;

  template <typename Op>
  static const Expr* mutateBinaryOp(
      const BinaryOpNode<Op>* v,
      IRMutator* mutator,
      bool option = false) {
    const Expr* lhs = v->lhs();
    const Expr* rhs = v->rhs();
    const Expr* lhs_new = lhs->accept_mutator(mutator);
    const Expr* rhs_new = rhs->accept_mutator(mutator);

    const Expr* node = v;

    if (lhs != lhs_new || rhs != rhs_new) {
      node = newBinaryOpOfType(v->expr_type(), lhs_new, rhs_new, option);
    }

    // Can only fold if both sides are constant.
    if (!lhs_new->isConstant() || !rhs_new->isConstant()) {
      return node;
    }

    return evaluateOp(node);
  }

  HashProvider& hasher() {
    return hasher_;
  }

  static const Expr* simplify(const Expr* e);
  static ExprHandle simplify(const ExprHandle& e);
  static Stmt* simplify(Stmt* e);

 private:
  HashProvider hasher_;
}; // namespace tensorexpr

// Expands Terms and Polynomial expressions into primitive operations.
// Does some simple factorization and reordering.
class TORCH_API TermExpander : public IRMutator {
  PolynomialTransformer* simplifier_;

 public:
  TermExpander(PolynomialTransformer* simplifier) : simplifier_(simplifier) {}

  // Expand Terms out to a series of Muls.
  const Expr* mutate(const Term* v) override;

  // Trivially factorize terms by GCD of scalar components.
  const Expr* factorizePolynomial(const Polynomial* poly);

  // Expand Polynomials out to a series of Adds.
<<<<<<< HEAD
  const Expr* mutate(const Polynomial* v);

  // Expand RoundOff to it's component: Mul(Div(lhs, rhs), rhs).
  const Expr* mutate(const RoundOff* v);
=======
  const Expr* mutate(const Polynomial* v) override;

  // Expand RoundOff to it's component: Mul(Div(lhs, rhs), rhs).
  const Expr* mutate(const RoundOff* v) override;
>>>>>>> eb421997
};

class TORCH_API IRSimplifier {
 public:
  static const Expr* simplify(const Expr* e) {
    PolynomialTransformer simplifier;
    e = e->accept_mutator(&simplifier);

    // There may be terms left in the IR, expand them.
    TermExpander expander(&simplifier);
    e = e->accept_mutator(&expander);

    return e;
  }

  static ExprHandle simplify(const ExprHandle& e) {
    return ExprHandle(simplify(e.node()));
  }

  static Stmt* simplify(Stmt* s) {
    PolynomialTransformer simplifier;
    s = s->accept_mutator(&simplifier);

    // There may be terms left in the IR, expand them.
    TermExpander expander(&simplifier);
    s = s->accept_mutator(&expander);

    return s;
  }
};

} // namespace tensorexpr
} // namespace jit
} // namespace torch<|MERGE_RESOLUTION|>--- conflicted
+++ resolved
@@ -371,17 +371,10 @@
   const Expr* factorizePolynomial(const Polynomial* poly);
 
   // Expand Polynomials out to a series of Adds.
-<<<<<<< HEAD
-  const Expr* mutate(const Polynomial* v);
-
-  // Expand RoundOff to it's component: Mul(Div(lhs, rhs), rhs).
-  const Expr* mutate(const RoundOff* v);
-=======
   const Expr* mutate(const Polynomial* v) override;
 
   // Expand RoundOff to it's component: Mul(Div(lhs, rhs), rhs).
   const Expr* mutate(const RoundOff* v) override;
->>>>>>> eb421997
 };
 
 class TORCH_API IRSimplifier {
