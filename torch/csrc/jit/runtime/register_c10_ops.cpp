#include <ATen/core/OpsAlreadyMovedToC10.h>
#include <ATen/core/dispatch/Dispatcher.h>
#include <torch/csrc/autograd/record_function.h>
#include <torch/csrc/jit/frontend/tracer.h>
#include <torch/csrc/jit/ir/ir.h>
#include <torch/csrc/jit/runtime/operator.h>
#include <unordered_set>

namespace torch {
namespace jit {

namespace {

<<<<<<< HEAD
// custom ops don't do tracing/autograd in VariableType yet, we need to handle tracing here.
// TODO This currently only handles tensors with requires_grad==False correctly.
//      It should also handle autograd.
Operator createOperatorFromC10_withTracingHandledHere(const c10::OperatorHandle& op) {
=======
// custom ops don't do tracing/autograd in VariableType yet, we need to handle
// tracing here.
// TODO This currently only handles tensors with requires_grad==False correctly.
//      It should also handle autograd.
Operator createOperatorFromC10_withTracingHandledHere(
    const c10::OperatorHandle& op) {
>>>>>>> 9cac2b83
  return Operator(op, [op](Stack& stack) {
    RECORD_FUNCTION(op.schema().name(), stack);
    const auto input_size = op.schema().arguments().size();
    const auto output_size = op.schema().returns().size();

    Node* node = nullptr;
    std::shared_ptr<jit::tracer::TracingState> tracer_state;

    // trace the input before unwrapping, otherwise we may lose
    // the input information
    if (jit::tracer::isTracing()) {
      tracer_state = jit::tracer::getTracingState();
      auto symbol = Symbol::fromQualString(op.schema().name());
      const auto& graph = tracer::getTracingState()->graph;
      node = graph->create(symbol, 0);
      tracer::recordSourceLocation(node);
      const auto& args = op.schema().arguments();
      int i = 0;
      for (auto iter = stack.end() - input_size; iter != stack.end();
           ++iter, ++i) {
        // TODO we need to refactor graph APIs (e.g., addInputs)
        // appropriately; after that, we can get rid of the giant if-else
        // block we will clean this tech debt together in the following PRs
        auto type = args[i].type();
        if (type->kind() == TypeKind::OptionalType) {
          if (iter->isNone()) {
            Value* none = graph->insertNode(graph->createNone())->output();
            node->addInput(none);
            continue;
          } else {
            type = type->expect<OptionalType>()->getElementType();
          }
        }
        if (type->isSubtypeOf(TensorType::get())) {
          AT_ASSERT(iter->isTensor());
          tracer::addInputs(node, args[i].name().c_str(), iter->toTensor());
        } else if (type->kind() == TypeKind::FloatType) {
          AT_ASSERT(iter->isDouble());
          tracer::addInputs(node, args[i].name().c_str(), iter->toDouble());
        } else if (type->kind() == TypeKind::IntType) {
          AT_ASSERT(iter->isInt());
          tracer::addInputs(node, args[i].name().c_str(), iter->toInt());
        } else if (type->kind() == TypeKind::BoolType) {
          AT_ASSERT(iter->isBool());
          tracer::addInputs(node, args[i].name().c_str(), iter->toBool());
        } else if (type->kind() == TypeKind::StringType) {
          AT_ASSERT(iter->isString());
          tracer::addInputs(node, args[i].name().c_str(), iter->toStringRef());
        } else if (type->kind() == TypeKind::NumberType) {
          tracer::addInputs(node, args[i].name().c_str(), iter->toScalar());
        } else if (type->kind() == TypeKind::ListType) {
          const auto& elem_type = type->expect<ListType>()->getElementType();
          if (elem_type->isSubtypeOf(TensorType::get())) {
            AT_ASSERT(iter->isTensorList());
            auto list = iter->toTensorVector();
            tracer::addInputs(node, args[i].name().c_str(), list);
          } else if (elem_type->kind() == TypeKind::FloatType) {
            AT_ASSERT(iter->isDoubleList());
            // NB: now, tracer doesn't support tracing double list. We add
            // special handling here, since in our case, we assume that all the
            // doubles in the list are constants
            auto value = iter->toDoubleVector();
            std::vector<Value*> info(value.size());
            for (size_t value_index = 0; value_index < value.size();
                 ++value_index) {
              info[value_index] = graph->insertConstant(value[value_index]);
              tracer::recordSourceLocation(info[value_index]->node());
            }
            node->addInput(
                graph
                    ->insertNode(graph->createList(jit::FloatType::get(), info))
                    ->output());
          } else if (elem_type->kind() == TypeKind::IntType) {
            AT_ASSERT(iter->isIntList());
            tracer::addInputs(
                node, args[i].name().c_str(), iter->toIntVector());
          } else if (elem_type->kind() == TypeKind::BoolType) {
            AT_ASSERT(iter->isBoolList());
            tracer::addInputs(
                node, args[i].name().c_str(), iter->toBoolList().vec());
          } else {
            throw std::runtime_error(
                "unsupported input list type: " + elem_type->str());
          }
        } else if (iter->isObject()) {
          tracer::addInputs(node, args[i].name().c_str(), iter->toObject());
        } else {
          throw std::runtime_error("unsupported input type: " + type->str());
        }
      }
      graph->insertNode(node);

      jit::tracer::setTracingState(nullptr);
    }

#ifdef USE_STATIC_DISPATCH
    {
      at::AutoNonVariableTypeMode non_var_type_mode(true);
      c10::Dispatcher::singleton().callBoxed(op, &stack);
    }
#else
      c10::Dispatcher::singleton().callBoxed(op, &stack);
#endif // USE_STATIC_DISPATCH

    if (tracer_state) {
      jit::tracer::setTracingState(std::move(tracer_state));
      int i = 0;
      for (auto iter = stack.end() - output_size; iter != stack.end();
           ++iter, ++i) {
        const auto& type = op.schema().returns()[i].type();
        if (type->isSubtypeOf(TensorType::get())) {
          AT_ASSERT(iter->isTensor());
          tracer::addOutput(node, iter->toTensor());
        } else if (type->kind() == TypeKind::ListType) {
          const auto& elem_type = type->expect<ListType>()->getElementType();
          if (elem_type->isSubtypeOf(TensorType::get())) {
            AT_ASSERT(iter->isTensorList());
            tracer::addOutput(node, iter->toTensorList());
          } else {
            throw std::runtime_error(
                "unsupported ouptut list type: " + elem_type->str());
          }
        } else {
          throw std::runtime_error("unsupported output type: " + type->str());
        }
      }
    }

    return 0;
  });
}

Operator createOperatorFromC10_withTracingNotHandledHere(
    const c10::OperatorHandle& op) {
  return Operator(op, [op](Stack& stack) {
    c10::Dispatcher::singleton().callBoxed(op, &stack);
    return 0;
  });
}

Operator createOperatorFromC10_withTracingNotHandledHere(const c10::OperatorHandle& op) {
  return Operator(op, [op](Stack& stack) {
      c10::Dispatcher::singleton().callBoxed(op, &stack);
      return 0;
  });
}

class RegistrationListener final : public c10::OpRegistrationListener {
 public:
  void onOperatorRegistered(const c10::OperatorHandle& op) override {
<<<<<<< HEAD
    if(at::is_aten_op_and_unboxing_is_already_handled_by_c10(op.schema().operator_name())) {
      // Those ops do tracing/autograd in VariableType, no need to handle it here
      torch::jit::registerOperator(createOperatorFromC10_withTracingNotHandledHere(op));
    } else if (at::is_aten_op_and_unboxing_is_not_handled_by_c10_yet(op.schema().operator_name())) {
      // register_aten_ops.cpp registers the jit unboxing wrapper for this op, no need to do anything here.
    } else {
      // custom ops don't do tracing/autograd in VariableType yet, we need to handle tracing here.
      torch::jit::registerOperator(createOperatorFromC10_withTracingHandledHere(op));
=======
    if (at::is_aten_op_and_unboxing_is_already_handled_by_c10(
            op.schema().operator_name())) {
      // Those ops do tracing/autograd in VariableType, no need to handle it
      // here
      torch::jit::registerOperator(
          createOperatorFromC10_withTracingNotHandledHere(op));
    } else if (at::is_aten_op_and_unboxing_is_not_handled_by_c10_yet(
                   op.schema().operator_name())) {
      // register_aten_ops.cpp registers the jit unboxing wrapper for this op,
      // no need to do anything here.
    } else {
      // custom ops don't do tracing/autograd in VariableType yet, we need to
      // handle tracing here.
      torch::jit::registerOperator(
          createOperatorFromC10_withTracingHandledHere(op));
>>>>>>> 9cac2b83
    }
  }

  void onOperatorDeregistered(const c10::OperatorHandle& op) override {
    if (at::is_aten_op_and_unboxing_is_not_handled_by_c10_yet(
            op.schema().operator_name())) {
      return;
    }
    torch::jit::deregisterOperator(op.schema());
  }
};

struct Registerer final {
  // this immediately calls the listener on all existing ops,
  // and calls it in future whenever a new op is registered
  Registerer()
      : listenerRAII(c10::Dispatcher::singleton().addRegistrationListener(
            std::make_unique<RegistrationListener>())) {}
  c10::RegistrationHandleRAII listenerRAII;
};

Registerer& registerer() {
  static Registerer registerer;
  return registerer;
}

// global instance to run its constructor on startup
Registerer& dummy = registerer();

} // namespace

void ensure_c10_registerer_defined() {
  registerer();
}

} // namespace jit
} // namespace torch<|MERGE_RESOLUTION|>--- conflicted
+++ resolved
@@ -11,19 +11,12 @@
 
 namespace {
 
-<<<<<<< HEAD
-// custom ops don't do tracing/autograd in VariableType yet, we need to handle tracing here.
-// TODO This currently only handles tensors with requires_grad==False correctly.
-//      It should also handle autograd.
-Operator createOperatorFromC10_withTracingHandledHere(const c10::OperatorHandle& op) {
-=======
 // custom ops don't do tracing/autograd in VariableType yet, we need to handle
 // tracing here.
 // TODO This currently only handles tensors with requires_grad==False correctly.
 //      It should also handle autograd.
 Operator createOperatorFromC10_withTracingHandledHere(
     const c10::OperatorHandle& op) {
->>>>>>> 9cac2b83
   return Operator(op, [op](Stack& stack) {
     RECORD_FUNCTION(op.schema().name(), stack);
     const auto input_size = op.schema().arguments().size();
@@ -164,26 +157,9 @@
   });
 }
 
-Operator createOperatorFromC10_withTracingNotHandledHere(const c10::OperatorHandle& op) {
-  return Operator(op, [op](Stack& stack) {
-      c10::Dispatcher::singleton().callBoxed(op, &stack);
-      return 0;
-  });
-}
-
 class RegistrationListener final : public c10::OpRegistrationListener {
  public:
   void onOperatorRegistered(const c10::OperatorHandle& op) override {
-<<<<<<< HEAD
-    if(at::is_aten_op_and_unboxing_is_already_handled_by_c10(op.schema().operator_name())) {
-      // Those ops do tracing/autograd in VariableType, no need to handle it here
-      torch::jit::registerOperator(createOperatorFromC10_withTracingNotHandledHere(op));
-    } else if (at::is_aten_op_and_unboxing_is_not_handled_by_c10_yet(op.schema().operator_name())) {
-      // register_aten_ops.cpp registers the jit unboxing wrapper for this op, no need to do anything here.
-    } else {
-      // custom ops don't do tracing/autograd in VariableType yet, we need to handle tracing here.
-      torch::jit::registerOperator(createOperatorFromC10_withTracingHandledHere(op));
-=======
     if (at::is_aten_op_and_unboxing_is_already_handled_by_c10(
             op.schema().operator_name())) {
       // Those ops do tracing/autograd in VariableType, no need to handle it
@@ -199,7 +175,6 @@
       // handle tracing here.
       torch::jit::registerOperator(
           createOperatorFromC10_withTracingHandledHere(op));
->>>>>>> 9cac2b83
     }
   }
 
