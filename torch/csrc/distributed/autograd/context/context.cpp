--- conflicted
+++ resolved
@@ -123,29 +123,6 @@
 
 void DistAutogradContext::addOutstandingRpc(
     const std::shared_ptr<rpc::FutureMessage>& futureMessage) {
-<<<<<<< HEAD
-  futureMessage->addCallback(
-      [this](
-          const rpc::Message& /* unused */,
-          const c10::optional<utils::FutureError>& futErr) {
-        if (futErr) {
-          // If we have an error, let the local autograd engine know about it.
-          std::runtime_error err((*futErr).what());
-          std::unique_lock<std::mutex> lock(lock_);
-          if (graphTask_) {
-            graphTask_->set_exception_without_signal(nullptr);
-            lock.unlock();
-            if (!graphTask_->future_completed_.exchange(true)) {
-              graphTask_->future_result_->setErrorIfNeeded(err.what());
-            }
-          } else {
-            LOG(WARNING)
-                << "Ignoring error since GraphTask is no longer valid: "
-                << err.what();
-          }
-        }
-      });
-=======
   futureMessage->addCallback([this](const rpc::FutureMessage& futureMessage) {
     if (futureMessage.hasError()) {
       // If we have an error, let the local autograd engine know about it.
@@ -154,14 +131,15 @@
       if (graphTask_) {
         graphTask_->set_exception_without_signal(nullptr);
         lock.unlock();
-        graphTask_->future_result_->setErrorIfNeeded(err.what());
+        if (!graphTask_->future_completed_.exchange(true)) {
+          graphTask_->future_result_->setErrorIfNeeded(err.what());
+        }
       } else {
         LOG(WARNING) << "Ignoring error since GraphTask is no longer valid: "
                      << err.what();
       }
     }
   });
->>>>>>> 62e884f8
   std::lock_guard<std::mutex> guard(lock_);
   outStandingRpcs_.push_back(futureMessage);
 }
