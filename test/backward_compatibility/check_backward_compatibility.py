--- conflicted
+++ resolved
@@ -32,11 +32,8 @@
     ('aten::quantize_per_tensor', datetime.date(2020, 4, 15)),
     ('aten::requires_grad_', datetime.date(2020, 4, 30)),
     ('quantized::batch_norm', datetime.date(2020, 4, 20)),
-<<<<<<< HEAD
-=======
     ('aten::sizes', datetime.date(2020, 4, 30)),
     ('aten::strides', datetime.date(2020, 4, 30)),
->>>>>>> 6c742af2
 ]
 
 
