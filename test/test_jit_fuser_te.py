from __future__ import absolute_import
from __future__ import division
from __future__ import print_function
from __future__ import unicode_literals

import unittest
import torch
import torch.nn as nn
import torch.nn.functional as F
from torch.testing import FileCheck

from torch.testing._internal.common_utils import run_tests, IS_SANDCASTLE, ProfilingMode, GRAPH_EXECUTOR, \
    enable_profiling_mode, skipIfRocm

from textwrap import dedent
from itertools import product, permutations

from test_jit import JitTestCase, RUN_CUDA, RUN_CUDA_HALF, RUN_CUDA_MULTI_GPU, \
    backward_graph, all_backward_graphs, get_lstm_inputs, get_milstm_inputs, \
    LSTMCellC, LSTMCellF, LSTMCellS, MiLSTMCell, _inline_everything

from te_utils import CudaCodeGenExecuted

FUSION_GROUP = 'tensorexpr::Group'

def strip_profiling_nodes(nodes):
    profiling_opcodes = set(['prim::BailoutTemplate', 'prim::BailOut'])
    return [n for n in nodes if n.kind() not in profiling_opcodes]


def warmup_backward(f, *args):
    profiling_count = 2
    results = []
    for i in range(profiling_count):
        if len(args) > 0:
            r = torch.autograd.grad(f, *args)
            results.append(r)
        else:
            f.backward(retain_graph=True)

    return results


def warmup_forward(f, *args):
    profiling_count = 2
    for i in range(profiling_count):
        results = f(*args)

    return results


class TestFuser(JitTestCase):
    def setUp(self):
        self.old_cpu_fuser_state = torch._C._jit_can_fuse_on_cpu()
        self.old_gpu_fuser_state = torch._C._jit_can_fuse_on_gpu()

        torch._C._jit_override_can_fuse_on_cpu(False)
        torch._C._jit_override_can_fuse_on_gpu(False)

        self.old_profiling_executor = torch._C._jit_set_profiling_executor(True)
        self.old_profiling_mode = torch._C._jit_set_profiling_mode(True)

<<<<<<< HEAD
        torch._C._jit_register_tensorexpr_fuser()
=======
        torch._C._jit_set_texpr_fuser_enabled(True)
>>>>>>> eb421997

        if GRAPH_EXECUTOR != ProfilingMode.PROFILING:
            torch._C._jit_set_profiling_executor(self.old_profiling_executor)
            torch._C._jit_set_profiling_mode(self.old_profiling_mode)

    def tearDown(self):
        torch._C._jit_set_profiling_executor(self.old_profiling_executor)
        torch._C._jit_set_profiling_mode(self.old_profiling_mode)
<<<<<<< HEAD
=======

        torch._C._jit_override_can_fuse_on_gpu(self.old_gpu_fuser_state)
        torch._C._jit_override_can_fuse_on_cpu(self.old_cpu_fuser_state)

        torch._C._jit_set_texpr_fuser_enabled(False)
>>>>>>> eb421997

        torch._C._jit_override_can_fuse_on_gpu(self.old_gpu_fuser_state)
        torch._C._jit_override_can_fuse_on_cpu(self.old_cpu_fuser_state)

        torch._C._jit_clear_tensorexpr_fuser()

    def assertAllFused(self, graph, except_for=()):

        diff_graphs = [n for n in graph.nodes() if n.kind() == 'prim::DifferentiableGraph']
        if len(diff_graphs) > 0:
            self.assertEqual(len(diff_graphs), 1)
            graph = diff_graphs[0].g('Subgraph')

        allowed_nodes = {'prim::Constant', FUSION_GROUP, 'prim::BailoutTemplate',
                         'prim::BailOut', 'prim::TupleConstruct'} | set(except_for)
        self.assertTrue(all(node.kind() in allowed_nodes for node in graph.nodes()),
                        'got {}'.format(graph))
        self.assertTrue([node.kind() for node in graph.nodes()].count(FUSION_GROUP) == 1)

    def _test_fused_abs(self, device='cpu'):
        def func(x):
            return x.abs() * 2

        a = torch.randn(5, device=device)
        scripted = self.checkScript(func, (a,))
        self.assertAllFused(scripted.graph_for(a))

    @unittest.skipIf(IS_SANDCASTLE, "NYI: fuser CPU support for Sandcastle")
    def test_abs_cpu(self):
        self._test_fused_abs()

    @unittest.skipIf(not RUN_CUDA, "requires CUDA")
    def test_abs_cuda(self):
        self._test_fused_abs(device="cuda")

    def _test_zero_element_tensors(self, device="cpu"):
        def decode(sin_t, cos_t):
            theta = torch.atan2(sin_t.float(), cos_t.float())
            return theta

        sin = torch.zeros(0, device=device)
        cos = torch.zeros(0, device=device)
        inputs = [sin, cos]
        ge = self.checkScript(decode, inputs)

    @unittest.skipIf(not RUN_CUDA, "requires CUDA")
    def test_zero_element_tensors_cuda(self):
        self._test_zero_element_tensors(device="cuda")

    @unittest.skipIf(IS_SANDCASTLE, "NYI: fuser CPU support for Sandcastle")
    def test_zero_element_tensors_cpu(self):
        self._test_zero_element_tensors(device="cpu")

    @unittest.skipIf(not RUN_CUDA, "fuser requires CUDA")
    def test_arg_configurations_smoke_cuda(self):
        # A smoke test to make sure we won't use the same kernel for contiguous
        # and non-contiguous arguments.
        # TODO: add optionally enabled debug counters to the fuser to verify
        #       that we really can tell the difference between configurations
        def f(x, y):
            z1, z2 = (x + y).chunk(2, dim=1)
            return z1 * z2

        x = torch.randn(4, 4, dtype=torch.float, device='cuda')
        y = torch.randn(4, 4, dtype=torch.float, device='cuda')
        traced_f = torch.jit.trace(f, (x, y,))
        self.assertEqual(traced_f(x.t().contiguous(), y), traced_f(x.t(), y))

    @unittest.skipIf(not RUN_CUDA, "fuser requires CUDA")
    def test_broadcast_cuda(self):
        def scaleshift(x, scale, shift):
            return x * scale + shift

        inputs = [
            torch.randn(4, 4, dtype=torch.float, device='cuda'),
            torch.randn(4, dtype=torch.float, device='cuda'),
            torch.randn(4, dtype=torch.float, device='cuda'),
        ]
        ge = self.checkTrace(scaleshift, inputs)
        self.assertAllFused(ge.graph_for(*inputs))

    @unittest.skipIf(not RUN_CUDA, "fuser requires CUDA")
    @unittest.skipIf(not RUN_CUDA_HALF, "no half support")
    @unittest.skipIf(GRAPH_EXECUTOR != ProfilingMode.LEGACY, "no half support with profiling on")
    def test_cuda_half(self):
        x = torch.randn(4, 4, dtype=torch.half, device='cuda')
        y = torch.randn(4, 4, dtype=torch.half, device='cuda')

        funcs = [
            self.fn_test_comparison_gt_lt,
            self.fn_test_relu,
            self.fn_test_exp
        ]

        # Note: Non fused inputs must be float to prevent loss of precision
        inputs = (x.float(), y.float())
        fusion_inputs = (x, y)
        for fn in funcs:
            local_inputs = [t.clone().requires_grad_() for t in inputs]
            local_fusion_inputs = [t.clone().requires_grad_() for t in fusion_inputs]

            # Verifies outputs
            fusion = torch.jit.trace(fn, local_fusion_inputs, check_trace=False)
            outputs = fn(*local_inputs)
            fusion_outputs = fusion(*local_fusion_inputs)
            outputs_half = [t.half() for t in outputs]
            self.assertEqual(outputs_half, fusion_outputs)

            # Verifies gradients
            for output, fusion_output in zip(outputs_half, fusion_outputs):
                grads = torch.autograd.grad(
                    output.float().sum(), local_inputs, allow_unused=True, retain_graph=True)
                fusion_grads = torch.autograd.grad(
                    fusion_output.sum(), local_fusion_inputs, allow_unused=True, retain_graph=True)
                grads_half = [t.half() for t in grads]
                self.assertEqual(grads_half, fusion_grads)

    @unittest.skipIf(not RUN_CUDA, "fuser requires CUDA")
    def test_checks_cat_inputs(self):
        # We shouldn't treat cat nodes as broadcasting. All their inputs
        # need to be checked for having the same map size, before we can
        # run the kernel.
        def f(x, y):
            return torch.cat([x + 2 * x + x ** 2, y + 4 * y + y ** 3], dim=0)

        # NOTE: y is broadcastable to x, but output of f(x, y) should have
        # shape 3x4, and not 4x4.
        x = torch.randn(2, 4, dtype=torch.float, device='cuda')
        y = torch.randn(1, 4, dtype=torch.float, device='cuda')

        scripted = self.checkScript(f, (x, y))
        self.assertEqual(scripted(x, y).shape, (3, 4))
        self.assertAllFused(scripted.graph_for(x, y))

    @unittest.skipIf(not RUN_CUDA, "No CUDA")
    def test_chunk_cuda(self):
        def fn(x):
            a, b, c = x.chunk(3, 1)
            return a * b + c

        inputs = [torch.randn(10, 6, dtype=torch.float, device='cuda')]

        ge = self.checkScript(fn, inputs)
        graph = ge.graph_for(*inputs)
        self.assertAllFused(graph)
        FileCheck().check("prim::ConstantChunk[chunks=3, dim=1]").run(str(graph))

    @staticmethod
    def _test_chunk_correctness(self, device='cpu'):
        def chunk_4_0(x):
            x0, x1, x2, x3 = x.chunk(4, 0)
            return x0 + x1 + x2 + x3

        def chunk_4_1(x):
            x0, x1, x2, x3 = x.chunk(4, 1)
            return x0 + x1 + x2 + x3

        def chunk_4_last(x):
            x0, x1, x2, x3 = x.chunk(4, 2)
            return x0 + x1 + x2 + x3

        fns = [chunk_4_0, chunk_4_1, chunk_4_last]
        tensors = [
            # splitSize = 1
            torch.randn(4, 4, 4, dtype=torch.float, device=device),

            # contiguous case
            torch.randn(12, 8, 16, dtype=torch.float, device=device),

            # non-contiguous case
            torch.randn(12, 8, 16, dtype=torch.float, device=device).transpose(1, 2),
        ]

        for tensor in tensors:
            for fn in fns:
                self.checkScript(fn, [tensor])

    @unittest.skipIf(IS_SANDCASTLE, "NYI: fuser CPU support for Sandcastle")
    def test_chunk_correctness(self):
        return self._test_chunk_correctness(self, 'cpu')

    @unittest.skipIf(not RUN_CUDA, "No CUDA")
    def test_chunk_correctness_cuda(self):
        return self._test_chunk_correctness(self, 'cuda')

    @unittest.skipIf(not RUN_CUDA, "fuser requires CUDA")
    def test_chunk_distributes_cuda(self):
        def f(x, y):
            z1, z2 = (x + y).chunk(2, dim=1)
            return z1 * z2

        x = torch.randn(4, 4, dtype=torch.float, device='cuda')
        y = torch.randn(4, 4, dtype=torch.float, device='cuda')

        ge = self.checkTrace(f, (x, y))
        graph = ge.graph_for(x, y)
        # XXX: The old fuser does broadcast_tensors but the new fuser doesn't.
        # FileCheck().check("broadcast_tensors").check('with ' + FUSION_GROUP + '_') \
        #     .check_count('ConstantChunk', 2, exactly=True).run(str(graph))
        FileCheck().check("with " + FUSION_GROUP + "_").check_count(
            "ConstantChunk", 1, exactly=True
        ).run(str(graph))

    @unittest.skipIf(not RUN_CUDA, "fuser requires CUDA")
    def test_chunk_motion_deduplicates_inputs(self):
        def func1(x):
            z = x * x
            z0, z1 = z.chunk(2)
            return z0 * z1

        def func2(x):
            z = x * x * x
            z0, z1 = z.chunk(2)
            return z0 * z1

        inputs = [
            torch.tensor([1.1, 1.2], device='cuda', dtype=torch.float),
        ]
        for func in [func1, func2]:
            module = self.checkScript(func, inputs)
            forward_graph = module.graph_for(*inputs)
            self.assertGraphContainsExactly(forward_graph, FUSION_GROUP, 1)
            fusion_group = list(forward_graph.nodes())[-1]
            self.assertEqual(len(list(fusion_group.inputs())), 1)

    @unittest.skipIf(not RUN_CUDA, "No CUDA")
    def test_chunk_multiple_cuda(self):
        # The arguments are intentionally used out of order as a test to see
        # if the fusion compiler adds extra args in the correct order
        def fn(s, x, y, z):
            z1, z2 = z.chunk(2, 2)
            x1, x2, x3 = x.chunk(3, 1)
            y1, y2 = y.chunk(2, 0)
            return s + x1 + x2 + x3 + y1 + y2 + z1 + z2

        inputs = [
            torch.randn(5, 2, 3, dtype=torch.float, device='cuda'),
            torch.randn(5, 6, 3, dtype=torch.float, device='cuda'),
            torch.randn(10, 2, 3, dtype=torch.float, device='cuda'),
            torch.randn(5, 2, 6, dtype=torch.float, device='cuda'),
        ]

        ge = self.checkScript(fn, inputs)
        self.assertAllFused(ge.graph_for(*inputs))

    @unittest.skipIf(not RUN_CUDA, "fuser requires CUDA")
    def test_clamp(self):
        def func2(a, b):
            return torch.clamp(a + b, min=0, max=2)

        def funcInf(a, b):
            return torch.clamp(a + b, min=0, max=float('inf'))

        def funcNegInf(a, b):
            return torch.clamp(a + b, min=float('-inf'), max=0)

        def funcOptMin(a, b):
            return torch.clamp(a + b, max=2)

        def funcOptMax(a, b):
            return torch.clamp(a + b, min=0)

        a = torch.randn(4, 4, dtype=torch.float, device='cuda', requires_grad=True)
        b = torch.randn(4, 4, dtype=torch.float, device='cuda')
        nan = torch.tensor(float('nan'), dtype=torch.float, device='cuda')

        funcs = (func2, funcInf, funcNegInf, funcOptMin, funcOptMax)
        for f, inputs in product(funcs, [[a, b], [a, nan]]):
            inp1, inp2 = inputs
            s = self.checkScript(f, (inp1, inp2), profiling=ProfilingMode.PROFILING)
            self.assertAllFused(s.graph_for(inp1, inp2), except_for={'aten::size', 'aten::_size_if_not_equal'})
            c = s(inp1, inp2)
            with enable_profiling_mode():
                warmup_backward(c.sum())
            graph = backward_graph(s)
            self.assertAllFused(graph, except_for={'aten::Float', 'aten::_grad_sum_to_size'})

    @unittest.skipIf(not RUN_CUDA, "fuser requires CUDA")
    @unittest.skipIf(GRAPH_EXECUTOR != ProfilingMode.LEGACY, "no half support with profiling on")
    def test_dropout(self):
        def func(x):
            x = torch.nn.functional.dropout(x)
            return torch.nn.functional.relu(x)

        a = torch.randn(4, 4, dtype=torch.float, device='cuda', requires_grad=True)
        s = torch.jit.script(func)
        c = s(a)
        c = s(a)
        warmup_backward(c.sum())
        # skip_check to skip extra bailout nodes in between
        graph = backward_graph(s, skip_check=True)
        self.assertAllFused(graph, except_for={'aten::div', 'prim::Constant'})

    @unittest.skipIf(not RUN_CUDA, "fuser requires CUDA")
    def test_comparison_eq_ne(self):
        def f(x, y):
            mask = (x == 0).type_as(x)
            z = x * mask + y
            mask = (x != 0).type_as(x)
            z = z * mask + y
            return z

        x = torch.randn(4, 4, dtype=torch.float, device='cuda')
        y = torch.randn(4, 4, dtype=torch.float, device='cuda')

        ge = self.checkTrace(f, (x, y))
        self.assertAllFused(ge.graph_for(x, y))

    @staticmethod
    def fn_test_comparison_gt_lt(x, y):
        mask = (x > 0).type_as(x)
        z = x * mask + y
        mask = (x < 0).type_as(x)
        z = z * mask + y
        return z

    @unittest.skipIf(not RUN_CUDA, "fuser requires CUDA")
    def test_comparison_gt_lt_cuda(self):
        x = torch.randn(4, 4, dtype=torch.float, device='cuda')
        y = torch.randn(4, 4, dtype=torch.float, device='cuda')

        ge = self.checkTrace(self.fn_test_comparison_gt_lt, (x, y))
        self.assertAllFused(ge.graph_for(x, y))

    @unittest.skipIf(not RUN_CUDA, "fuser requires CUDA")
    def test_comparison_ge_le_cuda(self):
        def f(x, y):
            mask = (x >= 0).type_as(x)
            z = x * mask + y
            mask = (x <= 0).type_as(x)
            z = z * mask + y
            return z

        x = torch.randn(4, 4, dtype=torch.float, device='cuda')
        y = torch.randn(4, 4, dtype=torch.float, device='cuda')

        ge = self.checkTrace(f, (x, y))
        self.assertAllFused(ge.graph_for(x, y))
        x.requires_grad_(True)
        y.requires_grad_(True)
        self.assertAllFused(ge.graph_for(x, y), except_for=("aten::size", "prim::BroadcastSizes",
                                                            "aten::_size_if_not_equal"))

    @unittest.skipIf(not RUN_CUDA, "fuser requires CUDA")
    def test_addcmul_cuda(self):
        t = torch.randn(1, 4, dtype=torch.float, device='cuda')
        t1 = torch.randn(4, 1, dtype=torch.float, device='cuda')
        t2 = torch.randn(1, 4, dtype=torch.float, device='cuda')

        def foo(t, t1, t2):
            return t.addcmul(t + 1, t2, value=0.1)

        ge = self.checkTrace(foo, (t, t1, t2), allow_unused=True)
        graph = ge.graph_for(t, t1, t2)
        self.assertAllFused(graph)

    # TODO: We leak CUDA memory here because the traced graph holds onto a
    # constant-ified tensor. Since the Python-global CompilationUnit is alive
    # until the end of the process, the memory is effectively leaked.
    # Removed `_cuda` suffix from this test which disables leak-checking.
    # If this is a real problem, we'll need to revisit Torchscript Function
    # lifetimes in Python.
    @unittest.skipIf(not RUN_CUDA, "fuser requires CUDA")
    def test_lerp(self):
        start = torch.randn(4, 1, dtype=torch.float, device='cuda')
        end = torch.randn(1, 4, dtype=torch.float, device='cuda')
        weight = torch.tensor(0.5, dtype=torch.float, device='cuda')

        # scalar weight overload
        def foo_weight_scalar(start, end):
            return torch.lerp(start + 1, end, 0.5)

        # tensor weight overload
        def foo_weight_tensor(start, end):
            return torch.lerp(start + 1, end, weight)

        ge_weight_scalar = self.checkTrace(foo_weight_scalar, (start, end))
        graph = ge_weight_scalar.graph_for(start, end)
        self.assertAllFused(graph)

        ge_weight_tensor = self.checkTrace(foo_weight_tensor, (start, end))
        graph = ge_weight_tensor.graph_for(start, end)
        self.assertAllFused(graph)

    @unittest.skipIf(not RUN_CUDA, "fuser requires CUDA")
    def test_concat_cuda(self):
        hx = torch.randn(3, 20, dtype=torch.float, device='cuda')
        cx = torch.randn(3, 20, dtype=torch.float, device='cuda')

        def foo(hx, cx):
            return torch.cat((hx + cx, hx * cx))

        ge = self.checkTrace(foo, (hx, cx))
        graph = ge.graph_for(hx, cx)
        self.assertAllFused(graph)
        # XXX: TE fuser can handle concats in a fusion group.
        # FileCheck().check("FusedConcat").check_next("return").run(str(graph))

    @unittest.skipIf(not RUN_CUDA, "fuser requires CUDA")
    def test_concat_invariant_cuda(self):
        # Invariant: the output of prim::FusedConcat may
        # not be an input to any node inside the FusionGroup.
        def fn(x, y, z):
            x1 = x + y
            y1 = x - y
            w = torch.cat([x1, y1])
            return w + z

        x = torch.randn(2, 2, dtype=torch.float, device='cuda')
        y = torch.randn(2, 2, dtype=torch.float, device='cuda')
        z = torch.randn(4, 2, dtype=torch.float, device='cuda')
        ge = self.checkTrace(fn, (x, y, z))
        graph = ge.graph_for(x, y, z)
        self.assertAllFused(graph, except_for={'aten::add'})
        # XXX: TE fuser can handle concats inside a fusion group.
        # FileCheck().check("FusedConcat").check_next("return").run(str(graph))

    @staticmethod
    def fn_test_exp(x, y):
        return (x + .5 * y).exp()

    @unittest.skipIf(not RUN_CUDA, "fuser requires CUDA")
    def test_exp_cuda(self):
        x = torch.randn(4, 4, dtype=torch.float, device='cuda')
        y = torch.randn(4, 4, dtype=torch.float, device='cuda')

        ge = self.checkTrace(self.fn_test_exp, (x, y))
        self.assertAllFused(ge.graph_for(x, y))

    @unittest.skipIf(not RUN_CUDA, "fuser requires CUDA")
    @unittest.skipIf(GRAPH_EXECUTOR != ProfilingMode.LEGACY, "broken with profiling on")
    @_inline_everything
    def test_fuse_decompose_normalization(self):
        class ResLike(torch.jit.ScriptModule):
            def __init__(self, norm_module):
                super(ResLike, self).__init__()
                self.nm = norm_module

            @torch.jit.script_method
            def forward(self, x, y):
                return y + torch.relu(self.nm(x))

        def test_norm_decompose(nm, in_opt_graph, not_in_opt_graph, in_fusegraph):
            model = ResLike(nm).cuda()
            model_noopt = ResLike(nm).cuda()
            model_noopt.load_state_dict(model.state_dict())
            x = torch.randn(2, 16, 8, 8, device='cuda')
            y = torch.randn(2, 16, 8, 8, device='cuda')

            # FIXME: We need differentiation for CNNs for this optimization to trigger
            with torch.no_grad():
                out = model(x, y)
                graph = model.graph_for(x, y)
                rep = str(graph)

                with torch.jit.optimized_execution(False):
                    out_noopt = model_noopt(x, y)
                    rep_noopt = str(model_noopt.graph_for(x, y))
                self.assertEqual(out, out_noopt, prec=3e-5)

            # Check that normalization op has really been decomposed
            for node_in_graph in in_opt_graph:
                self.assertIn(node_in_graph, rep)

            for node_not_in_graph in not_in_opt_graph:
                self.assertNotIn(node_not_in_graph, rep)
                self.assertIn(node_not_in_graph, rep_noopt)

            fusion_groups = [node for node in graph.nodes() if node.kind() == FUSION_GROUP]
            self.assertEqual(len(fusion_groups), 1)
            fused_graph = str(fusion_groups[0].g('Subgraph'))
            for node_in_fusegraph in in_fusegraph:
                self.assertIn(node_in_fusegraph, fused_graph)

        # test for batchnorm decompose
        bm = nn.BatchNorm2d(16)
        test_norm_decompose(bm, ['aten::batch_norm_update_stats'],
                            ['aten::batch_norm('], ['aten::sqrt'])

        # test for layernorm decompose
        lm = nn.LayerNorm(8)
        test_norm_decompose(lm, ['aten::batch_norm_stats'],
                            ['aten::layer_norm('], ['aten::sub', 'aten::mul', 'aten::add'])

    @unittest.skipIf(not RUN_CUDA, "fuser requires CUDA")
    def test_threshold(self):
        def f(x):
            return torch.threshold(x, 0, -10) + x + x + x

        x = torch.tensor([-1, -0.5, 0, 1, 2, 3], device='cuda')
        scripted = self.checkScript(f, (x,))
        self.assertAllFused(scripted.graph_for(x))

    @unittest.skipIf(not RUN_CUDA, "fuser requires CUDA")
    def test_scalar_arg_cuda(self):
        def fn_test_scalar_arg(x, p):
            # type: (Tensor, float) -> Tensor
            return p * (x * x + x)

        x = torch.randn(4, 4, dtype=torch.float, device='cuda')
        p = 3
        scripted = self.checkScript(fn_test_scalar_arg, (x, p))
        self.assertAllFused(scripted.graph_for(x, p))

        x.requires_grad_(True)

        # use another function otherwise we will bailout
        # and won't be able to do fused checks
        def fn_test_scalar_arg_requires_grad(x, p):
            # type: (Tensor, float) -> Tensor
            return p * (x * x + x)

        scripted = torch.jit.script(fn_test_scalar_arg_requires_grad)
        out = scripted(x, p)
        self.assertAllFused(scripted.graph_for(x, p), except_for=("aten::size", "prim::BroadcastSizes",
                                                                  "aten::_size_if_not_equal"))

    @unittest.skipIf(IS_SANDCASTLE, "NYI: fuser CPU support for Sandcastle")
    @unittest.skip("deduplicating introduces aliasing in backward graph's outputs")
    def test_fuser_deduplication(self):
        # See that fusion kernel outputs are deduplicated when removing  _grad_sum_to_size in the fuser's compilation
        # see the discussion in PR #14957.
        def f(x, y):
            return torch.sigmoid(x + y)

        b = torch.randn(5, 5, requires_grad=True)
        a = torch.randn(5, 5, requires_grad=True)
        s = self.checkScript(f, (a, b))
        self.assertAllFused(s.graph_for(a, b), except_for={
                            'aten::size', 'aten::_size_if_not_equal', 'prim::BroadcastSizes'})

        c = s(a, b)
        results = warmup_backward(c.sum(), [a, b])
        ga2, gb2 = results.pop()
        graph = backward_graph(s)
        self.assertAllFused(graph)
        # check that a, b share storage, i.e. were generated as a single output in the fuser
        self.assertEqual(ga2.data_ptr(), gb2.data_ptr())

    @unittest.skipIf(IS_SANDCASTLE, "NYI: fuser CPU support for Sandcastle")
    @unittest.skip("temporarily disabled because fusion was restricted in fixing #22833")
    def test_fuser_iou(self):
        # This checks if most of Intersection over Union is fused.
        # In particular, the backward contains many _grad_sum_to_size.
        def iou(b1x1, b1y1, b1x2, b1y2, b2x1, b2y1, b2x2, b2y2):
            ltx = torch.max(b1x1, b2x1)  # [N,M]
            lty = torch.max(b1y1, b2y1)
            rbx = torch.min(b1x2, b2x2)
            rby = torch.min(b1y2, b2y2)

            w = (rbx - ltx).clamp(min=0, max=float('inf'))  # [N,M]
            h = (rby - lty).clamp(min=0, max=float('inf'))  # [N,M]
            inter = w * h  # [N,M]

            area1 = (b1x2 - b1x1) * (b1y2 - b1y2)  # [N,1]
            area2 = (b2x2 - b2x1) * (b2y2 - b2y2)  # [1,M]
            iou = inter / (area1 + area2 - inter)
            return iou

        box1 = torch.randn(5, 4, requires_grad=True)
        box2 = torch.randn(5, 4, requires_grad=True)
        # unsqueezing can currently not be fused
        b1x1 = box1[:, 0].unsqueeze(1)  # [N,1]
        b1y1 = box1[:, 1].unsqueeze(1)
        b1x2 = box1[:, 2].unsqueeze(1)
        b1y2 = box1[:, 3].unsqueeze(1)
        b2x1 = box2[:, 0].unsqueeze(0)  # [1,N]
        b2y1 = box2[:, 1].unsqueeze(0)
        b2x2 = box2[:, 2].unsqueeze(0)
        b2y2 = box2[:, 3].unsqueeze(0)

        s = self.checkScript(iou, (b1x1, b1y1, b1x2, b1y2, b2x1, b2y1, b2x2, b2y2))
        self.assertAllFused(s.graph_for(b1x1, b1y1, b1x2, b1y2, b2x1, b2y1, b2x2, b2y2),
                            except_for={'aten::size', 'prim::BroadcastSizes', 'aten::_size_if_not_equal'})

        with enable_profiling_mode(True):
            c = s(b1x1, b1y1, b1x2, b1y2, b2x1, b2y1, b2x2, b2y2)
            warmup_backward(c.sum(), [b1x1, b1y1, b1x2, b1y2, b2x1, b2y1, b2x2, b2y2])
            graph = backward_graph(s)
            self.assertAllFused(graph, except_for={'aten::size', 'prim::BroadcastSizes', 'aten::_size_if_not_equal'})

    @unittest.skipIf(not RUN_CUDA, "fuser requires CUDA")
    @unittest.skipIf(not RUN_CUDA_MULTI_GPU, "needs non-zero device")
    def test_fusion_reuse_multi_gpu(self):
        def fn(x, y):
            return x * y * x * y

        inputs_cpu = [
            torch.randn(4, 4, dtype=torch.float),
            torch.randn(4, 4, dtype=torch.float),
        ]
        inputs_cuda0 = [x.cuda(0) for x in inputs_cpu]
        inputs_cuda1 = [y.cuda(1) for y in inputs_cpu]

        # Should not crash; these should compile different kernels.
        ge = self.checkScript(fn, inputs_cpu)
        self.assertAllFused(ge.graph_for(*inputs_cpu))
        ge(*inputs_cuda0)
        ge(*inputs_cuda1)

    @unittest.skipIf(not RUN_CUDA, "fuser requires CUDA")
    @unittest.skipIf(not RUN_CUDA_MULTI_GPU, "needs non-zero device")
    def test_kernel_cache_multi_gpu(self):
        def not_fusible(x):
            return x

        def fn(x, y, z):
            x_out = x * x * x * x * x  # fusion: lambda x. x * x * x * x * x
            y_out = y * y * y * y * y
            z_out = z * z * z * z * z
            return not_fusible(x_out), not_fusible(y_out), not_fusible(z_out)

        inputs = [
            torch.randn(4, 4, dtype=torch.float),
            torch.randn(4, 4, dtype=torch.float, device='cuda:0'),
            torch.randn(4, 4, dtype=torch.float, device='cuda:1'),
        ]

        prev_cache_size = torch._C._jit_debug_fuser_num_cached_kernel_specs()

        # There are 3 FusionGroups. Because they have the same graph, they
        # should reuse the same KernelSpec in the KernelSpec cache.
        ge = self.checkScript(fn, inputs)
        self.assertGraphContainsExactly(
            ge.graph_for(*inputs), FUSION_GROUP, 3, True)
        new_cache_size = torch._C._jit_debug_fuser_num_cached_kernel_specs()
        # XXX: This assumes that the same kernel isn't already used by another test
        # FIXME: Use the TE fuser's way of querying the cache.
        # self.assertEqual(new_cache_size - prev_cache_size, 1)

    @unittest.skipIf(not RUN_CUDA_MULTI_GPU, "needs non-zero device")
    def test_nonzero_device_cuda(self):
        device = 'cuda:' + str(1)
        x = torch.tensor([0.4], dtype=torch.float, device=device)
        y = torch.tensor([0.7], dtype=torch.float, device=device)

        def doit(x, y):
            return torch.sigmoid(torch.tanh(x * (x + y) + x))

        ge = self.checkTrace(doit, (x, y))
        self.assertAllFused(ge.graph_for(x, y))

    @unittest.skipIf(not RUN_CUDA, "fuser requires CUDA")
    def test_lstm_cuda(self):
        inputs = get_lstm_inputs('cuda', training=True)
        module = self.checkScript(LSTMCellS, inputs)
        return
        forward_graph = module.graph_for(*inputs)
        self.assertGraphContainsExactly(
            forward_graph, FUSION_GROUP, 1, consider_subgraphs=True)
        self.assertTrue(len(strip_profiling_nodes(forward_graph.nodes())) == 2)
        # Everything is differentiable but TupleConstruct return
        FileCheck().check("DifferentiableGraph").check_next("TupleConstruct") \
            .check_next("return").run(str(forward_graph))

        with enable_profiling_mode(True):
            hy, cy = module(*inputs)
            warmup_backward((hy + cy).sum())
            backward = backward_graph(module)
        self.assertAllFused(backward, except_for=("aten::t", "aten::mm",
                                                  "aten::_grad_sum_to_size"))

    @unittest.skipIf(not RUN_CUDA, "fuser requires CUDA")
    def test_lstm_concat_cuda(self):
        inputs = get_lstm_inputs('cuda')
        ge = self.checkTrace(LSTMCellC, inputs)
        graph = ge.graph_for(*inputs)
        # XXX: TE fuser can handle concats inside a fusion group.
        # FileCheck().check("FusedConcat").check_next("return").run(str(graph))

    @unittest.skipIf(not RUN_CUDA, "fuser requires CUDA")
    def test_lstm_gates_permutations_cuda(self):
        # lstm has gates = x.mm(w_ih.t()) + hx.mm(w_hh.t()) + b_ih + b_hh.
        # Test that any permutation of this will still result in one FusionGroup.
        choices = ['x.mm(w_ih.t())', 'hx.mm(w_hh.t())', 'b_ih', 'b_hh']
        template = dedent('''
        def cell(x, hx, cx, w_ih, w_hh, b_ih, b_hh):
            gates = {} + {} + {} + {}
            ingate, forgetgate, cellgate, outgate = gates.chunk(4, 1)
            return ingate * forgetgate * cellgate * outgate
        ''')
        for permutation in permutations(choices, len(choices)):
            code = template.format(*permutation)
            scope = {}
            exec(code, globals(), scope)
            cu = torch.jit.CompilationUnit(code)

            inputs = get_lstm_inputs('cuda', training=False)
            self.assertEqual(cu.cell(*inputs), scope['cell'](*inputs))
            forward_graph = cu.cell.graph_for(*inputs)
            self.assertGraphContainsExactly(forward_graph, FUSION_GROUP, 1)

    # TODO: Fuser doesn't work at all when inputs require grad. Fix that
    @unittest.skipIf(not RUN_CUDA, "fuser requires CUDA")
    def test_lstm_traced_cuda(self):
        inputs = get_lstm_inputs('cuda')
        ge = self.checkTrace(LSTMCellF, inputs)
        graph = ge.graph_for(*inputs)
        # .check_not("aten::add") don't get pulled into FusionGroup because of BailOuts
        FileCheck().check_not("Chunk").check_not("aten::sigmoid") \
            .check_not("aten::tanh").check(FUSION_GROUP).check_next("TupleConstruct") \
            .check_next("return").check_not(FUSION_GROUP + "_2").run(str(graph))

    @unittest.skipIf(IS_SANDCASTLE, "NYI: fuser CPU support for Sandcastle")
    @unittest.skip("Test is flaky, see https://github.com/pytorch/pytorch/issues/8746")
    def test_lstm_traced_cpu(self):
        inputs = get_lstm_inputs('cpu')
        try:
            ge = self.checkTrace(LSTMCellF, inputs)
            graph = ge.graph_for(*inputs)
            FileCheck.check("FusionGroup").run(str(graph))
        except RuntimeError as e:
            if 'Failed to compile' in e.args[0]:
                warnings.warn('CPU fuser test has failed! This is not a hard failure, '
                              'because the kernels sometimes trigger bugs in compilers '
                              '(most notably GCC 7.2).')
                raise unittest.SkipTest('Failed to compile')
            else:
                raise

    @unittest.skipIf(not RUN_CUDA, "fuser requires CUDA")
    def test_milstm_cuda(self):
        inputs = get_milstm_inputs('cuda', training=True)
        module = self.checkScript(MiLSTMCell, inputs)
        forward_graph = module.graph_for(*inputs)
        self.assertGraphContainsExactly(
            forward_graph, FUSION_GROUP, 1, consider_subgraphs=True)
        FileCheck().check("DifferentiableGraph").check_next("TupleConstruct") \
            .check_next("return").check(FUSION_GROUP).run(str(forward_graph))
        hy, cy = module(*inputs)
        warmup_backward((hy + cy).sum())

    @skipIfRocm
    @unittest.skipIf(not RUN_CUDA, "fuser requires CUDA")
    @skipIfRocm
    def test_rand_cuda(self):
        class M(torch.jit.ScriptModule):
            __constants__ = ['d']

            def __init__(self):
                super(M, self).__init__()
                self.d = torch.device('cuda')

            @torch.jit.script_method
            def create(self, x):
                return x * x + x + torch.rand_like(x)

        x = torch.zeros([3, 4, 5], dtype=torch.float, device='cuda')
        m = M()
        out1 = m.create(x)
        cx = CudaCodeGenExecuted()
        out2 = m.create(x)
        assert cx.elapsed_value() == 1
        self.assertNotEqual(out1, out2)
        self.assertTrue(torch.all(out1 >= 0))
        self.assertTrue(torch.all(out1 < 1))
        self.assertTrue(torch.all(out2 >= 0))
        self.assertTrue(torch.all(out2 < 1))
        self.assertAllFused(m.create.graph_for(x))

    @staticmethod
    def fn_test_relu(x, y):
        return F.relu(x + .5 * y)

    @unittest.skipIf(not RUN_CUDA, "fuser requires CUDA")
    def test_relu_cuda(self):
        x = torch.randn(4, 4, dtype=torch.float, device='cuda')
        y = torch.randn(4, 4, dtype=torch.float, device='cuda')

        ge = self.checkTrace(self.fn_test_relu, (x, y))
        self.assertAllFused(ge.graph_for(x, y))

    @unittest.skipIf(not RUN_CUDA, "fuser requires CUDA")
    def test_erf_cuda(self):
        def fn_test_erf(x):
            return F.relu(torch.erf(x) - torch.erfc(x))

        x = torch.randn(4, 4, dtype=torch.float, device='cuda')
        ge = self.checkTrace(fn_test_erf, (x,))
        self.assertAllFused(ge.graph_for(x))
        x.requires_grad_(True)
        ge = self.checkTrace(fn_test_erf, (x,))
        self.assertAllFused(ge.graph_for(x), except_for=("aten::size", "prim::BroadcastSizes",
                                                         "aten::_size_if_not_equal"))

    @unittest.skipIf(not RUN_CUDA, "fuser requires CUDA")
    def test_rand_broadcast_cuda(self):
        def fn_test_rand(x, y):
            r = torch.rand_like(y)
            return r * x + x

        # If using profiling, a different function is needed to test different
        # shapes, or we'll use a cached script.
        def fn_test_rand2(x, y):
            r = torch.rand_like(y)
            return r * x * x

        x = torch.randn(4, 4, dtype=torch.float, device='cuda')
        y = torch.randn(4, 4, dtype=torch.float, device='cuda')
        script_f = torch.jit.script(fn_test_rand)
        warmup_forward(script_f, x, y)
        out = script_f(x, y)
        self.assertAllFused(script_f.graph_for(x, y))
        x.requires_grad_(True)
        out = script_f(x, y)
        self.assertAllFused(script_f.graph_for(x, y), except_for=("aten::size", "prim::BroadcastSizes",
                                                                  "aten::_size_if_not_equal"))

        # test that broadcasting random produces correct results
        x = torch.ones(4, 4, dtype=torch.float, device='cuda')
        y = torch.ones(4, dtype=torch.float, device='cuda')
        script_f = torch.jit.script(fn_test_rand2)
        warmup_forward(script_f, x, y)
        out = script_f(x, y)
        self.assertEqual(out[0, :] + torch.zeros(4, 4, device='cuda'), out)

    @unittest.skipIf(not RUN_CUDA, "fuser requires CUDA")
    @skipIfRocm
    def test_rand_diamond(self):
        def fn_test_diamond(x, y):
            r = torch.rand_like(y)
            a = x + r
            b = y - r
            return a + b

        x = torch.randn(4, 4, dtype=torch.float, device='cuda')
        y = torch.randn(4, 4, dtype=torch.float, device='cuda')
        script_f = torch.jit.script(fn_test_diamond)
        warmup_forward(script_f, x, y)
        cx = CudaCodeGenExecuted()
        out = script_f(x, y)
        assert cx.elapsed_value() == 1
        self.assertEqual(out, x + y)

    @unittest.skipIf(IS_SANDCASTLE, "NYI: fuser CPU support for Sandcastle")
    def test_scalar(self):
        def fn(x, y):
            return 2 * x + y

        x = torch.tensor(0.1, dtype=torch.float, device='cpu')
        y = torch.tensor(1, dtype=torch.float, device='cpu')
        ge = self.checkScript(fn, (x, y))
        self.assertAllFused(ge.graph_for(x, y))

    @unittest.skipIf(not RUN_CUDA, "fuser requires CUDA")
    def test_small_constant_cuda(self):
        def fn_test_small_constant(x, y):
            return (1e-8 * x + 5e-9 * y) * 1e8
        x = torch.randn(4, 4, dtype=torch.float, device='cuda')
        y = torch.randn(4, 4, dtype=torch.float, device='cuda')

        ge = self.checkTrace(fn_test_small_constant, (x, y))
        self.assertAllFused(ge.graph_for(x, y))

    @unittest.skipIf(not RUN_CUDA, "fuser requires CUDA")
    def test_tensor_scalar_ops_cuda(self):
        def should_fuse(x):
            z = 3.
            y = x + z
            return x * y

        # XXX: right now we only support fusing scalars if
        # they're constant (#9940)
        def should_not_fuse(x, z):
            y = x + int(z)
            return x * y

        inputs = [torch.randn(2, 2, dtype=torch.float, device='cuda')]
        ge = self.checkScript(should_fuse, inputs)
        self.assertAllFused(ge.graph_for(*inputs))

        inputs = [
            torch.randn(2, 2, dtype=torch.float, device='cuda'),
            torch.tensor(3., dtype=torch.float, device='cuda'),
        ]
        ge = self.checkScript(should_not_fuse, inputs)
        # Check that the fused graph computes correct results when the scalar
        # input changes.
        inputs = [
            torch.randn(2, 2, dtype=torch.float, device='cuda'),
            torch.tensor(7., dtype=torch.float, device='cuda'),
        ]
        self.assertEqual(ge(*inputs), should_not_fuse(*inputs))
        # XXX: The TE fuser supports fusion of non-constant scalars
        # self.assertGraphContainsExactly(
        #     ge.graph_for(*inputs), FUSION_GROUP, 0, consider_subgraphs=True)
        self.assertGraphContainsExactly(
            ge.graph_for(*inputs), FUSION_GROUP, 1, consider_subgraphs=True)

    @unittest.skipIf(IS_SANDCASTLE, "NYI: fuser CPU support for Sandcastle")
    def test_where_and_typing(self):
        def f(x, y):
            mask = x > y
            res = torch.where(mask, x, y)
            return mask, res

        x = torch.randn(4, 4, dtype=torch.double)
        y = torch.randn(4, 4, dtype=torch.double)

        script_f = self.checkScript(f, (x, y))
        self.assertAllFused(script_f.graph_for(x, y), except_for={'prim::TupleConstruct'})

    @unittest.skipIf(not RUN_CUDA, "fuser requires CUDA")
    @unittest.skipIf(GRAPH_EXECUTOR != ProfilingMode.LEGACY, "no half support with profiling on")
    def test_grad_sum_to_size_elimination(self):

        def my_broadcasted_cell(a, b, c):
            return (a + b) + c

        s1 = torch.randn(5, 1, requires_grad=True, device='cuda')
        s2 = torch.randn(5, 5, requires_grad=True, device='cuda')

        module = self.checkScript(my_broadcasted_cell, (s1, s1, s1), profiling=ProfilingMode.PROFILING)
        forward_graph = module.graph_for(s1, s1, s1)
        self.assertAllFused(forward_graph, except_for=("aten::size", "prim::BroadcastSizes",
                                                       "aten::_size_if_not_equal"))

        old_plans = set()
        for i in range(3):
            # if we have s2, then the s1 are _grad_sum_to_size'd

            args = s2 if i < 1 else s1, s2 if i < 2 else s1, s2
            args = [a.detach_().requires_grad_() for a in args]
            # recompile, so we don't trigger bailouts
            module = self.checkScript(my_broadcasted_cell, args, profiling=ProfilingMode.PROFILING)
            res = module(s2 if i < 1 else s1, s2 if i < 2 else s1, s2)
            warmup_backward(res.sum(), args)
            grads = torch.autograd.grad(res.sum(), args)
            for inp, gr in zip(args, grads):
                self.assertEqual(inp.shape, gr.shape)
            backward = None
            # this is a workaround for the backward graphs not being
            # in order for Python 2
            for g in all_backward_graphs(module):
                if str(g) not in old_plans:
                    assert backward is None
                    backward = g
                    old_plans.add(str(backward))
            num_grads = 1 if i > 0 else 0
            self.assertEqual(len([n for n in backward.nodes() if n.kind() == 'aten::_grad_sum_to_size']), num_grads)


if __name__ == '__main__':
    run_tests()<|MERGE_RESOLUTION|>--- conflicted
+++ resolved
@@ -60,11 +60,7 @@
         self.old_profiling_executor = torch._C._jit_set_profiling_executor(True)
         self.old_profiling_mode = torch._C._jit_set_profiling_mode(True)
 
-<<<<<<< HEAD
-        torch._C._jit_register_tensorexpr_fuser()
-=======
         torch._C._jit_set_texpr_fuser_enabled(True)
->>>>>>> eb421997
 
         if GRAPH_EXECUTOR != ProfilingMode.PROFILING:
             torch._C._jit_set_profiling_executor(self.old_profiling_executor)
@@ -73,19 +69,11 @@
     def tearDown(self):
         torch._C._jit_set_profiling_executor(self.old_profiling_executor)
         torch._C._jit_set_profiling_mode(self.old_profiling_mode)
-<<<<<<< HEAD
-=======
 
         torch._C._jit_override_can_fuse_on_gpu(self.old_gpu_fuser_state)
         torch._C._jit_override_can_fuse_on_cpu(self.old_cpu_fuser_state)
 
         torch._C._jit_set_texpr_fuser_enabled(False)
->>>>>>> eb421997
-
-        torch._C._jit_override_can_fuse_on_gpu(self.old_gpu_fuser_state)
-        torch._C._jit_override_can_fuse_on_cpu(self.old_cpu_fuser_state)
-
-        torch._C._jit_clear_tensorexpr_fuser()
 
     def assertAllFused(self, graph, except_for=()):
 
