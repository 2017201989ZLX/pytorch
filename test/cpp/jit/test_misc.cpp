--- conflicted
+++ resolved
@@ -957,13 +957,8 @@
 void checkDebugInfo(at::DebugInfoKind kind, int model_id) {
   auto debug_info = at::ThreadLocalDebugInfo::get(kind);
   TORCH_CHECK(debug_info != nullptr);
-<<<<<<< HEAD
-  auto* test_debug_info = dynamic_cast<TestThreadLocalDebugInfo*>(
-      debug_info.get());
-=======
   auto* test_debug_info =
       dynamic_cast<TestThreadLocalDebugInfo*>(debug_info.get());
->>>>>>> ba3cec86
   TORCH_CHECK(test_debug_info != nullptr);
   TORCH_CHECK(test_debug_info->getModelId() == model_id);
 }
@@ -981,17 +976,6 @@
   // check that thread local debug info is propagated through fork calls
   TORCH_CHECK(
       at::ThreadLocalDebugInfo::get(at::DebugInfoKind::TEST_INFO) == nullptr);
-<<<<<<< HEAD
-  std::atomic<bool> done {false};
-  {
-    at::DebugInfoGuard guard(at::DebugInfoKind::TEST_INFO, debug_info);
-    at::launch([&done](){
-      checkDebugInfo(at::DebugInfoKind::TEST_INFO, 42);
-      done = true;
-    });
-  }
-  while (!done) {}
-=======
   std::atomic<bool> done{false};
   {
     at::DebugInfoGuard guard(at::DebugInfoKind::TEST_INFO, debug_info);
@@ -1002,7 +986,6 @@
   }
   while (!done) {
   }
->>>>>>> ba3cec86
 
   // check that thread local debug info is propagated through backward pass
   TORCH_CHECK(
@@ -1012,10 +995,7 @@
       [&done](const autograd::profiler::RecordFunction&) {
         checkDebugInfo(at::DebugInfoKind::TEST_INFO, 42);
         done = true;
-<<<<<<< HEAD
-=======
         return true;
->>>>>>> ba3cec86
       },
       [](const autograd::profiler::RecordFunction&) {});
   {
@@ -1034,15 +1014,6 @@
   {
     at::DebugInfoGuard guard(at::DebugInfoKind::TEST_INFO, debug_info);
     {
-<<<<<<< HEAD
-      bool throws = false;
-      try {
-        at::DebugInfoGuard guard(at::DebugInfoKind::TEST_INFO, debug_info);
-      } catch (const std::exception&) {
-        throws = true;
-      }
-      TORCH_CHECK(throws);
-=======
       bool throws_ = false;
       try {
         at::DebugInfoGuard guard(at::DebugInfoKind::TEST_INFO, debug_info);
@@ -1050,7 +1021,6 @@
         throws_ = true;
       }
       TORCH_CHECK(throws_);
->>>>>>> ba3cec86
       checkDebugInfo(at::DebugInfoKind::TEST_INFO, 42);
       {
         auto debug_info = std::make_shared<TestThreadLocalDebugInfo>();
@@ -1060,21 +1030,13 @@
           checkDebugInfo(at::DebugInfoKind::TEST_INFO, 42);
           checkDebugInfo(at::DebugInfoKind::TEST_INFO_2, 314);
           done = false;
-<<<<<<< HEAD
-          at::launch([&done](){
-=======
           at::launch([&done]() {
->>>>>>> ba3cec86
             checkDebugInfo(at::DebugInfoKind::TEST_INFO, 42);
             checkDebugInfo(at::DebugInfoKind::TEST_INFO_2, 314);
             done = true;
           });
-<<<<<<< HEAD
-          while (!done) {}
-=======
           while (!done) {
           }
->>>>>>> ba3cec86
         }
       }
     }
